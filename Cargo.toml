--- conflicted
+++ resolved
@@ -122,12 +122,9 @@
   "examples/unmonitored-worker",
   "examples/fn-args",
   "examples/persisted-cron",
-<<<<<<< HEAD
-  "examples/rest-api", "examples/retries", "examples/shared-postgres-conn",
-=======
   "examples/rest-api",
   "examples/retries",
->>>>>>> 4645ea80
+  "examples/shared-postgres-conn",
 ]
 
 
