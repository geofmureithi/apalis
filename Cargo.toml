[workspace.package]
edition = "2021"
repository = "https://github.com/geofmureithi/apalis"

[package]
name = "apalis"
version = "0.6.4"
authors = ["Geoffrey Mureithi <mureithinjuguna@gmail.com>"]
description = "Simple, extensible multithreaded background job processing for Rust"
edition.workspace = true
repository.workspace = true
documentation = "https://docs.rs/apalis"
readme = "README.md"
license = "MIT OR Apache-2.0"
keywords = ["job", "task", "scheduler", "worker", "cron"]
categories = ["database"]

[lib]
bench = false

[features]
default = ["tracing"]


## Support Tracing 👀
tracing = ["dep:tracing", "dep:tracing-futures"]

## Support for Sentry exception and performance monitoring
sentry = ["sentry-core", "ulid?/uuid", "uuid"]
## Support Prometheus metrics
prometheus = ["metrics", "metrics-exporter-prometheus"]
## Support direct retrying jobs
retry = ["tower/retry"]
## Support timeouts on jobs
timeout = ["tower/timeout"]
## 💪 Limit the amount of jobs
limit = ["tower/limit"]
## Support filtering jobs based on a predicate
filter = ["tower/filter"]
## Captures panics in executions and convert them to errors
catch-panic = []

layers = [
  "sentry",
  "prometheus",
  "tracing",
  "retry",
  "timeout",
  "limit",
  "filter",
  "catch-panic",
]

docsrs = ["document-features"]

[dependencies.apalis-core]
version = "0.6.4"
default-features = false
path = "./packages/apalis-core"

[dependencies.document-features]
version = "0.2"
optional = true


[package.metadata.docs.rs]
# defines the configuration attribute `docsrs`
rustdoc-args = ["--cfg", "docsrs"]
all-features = true


[dev-dependencies]
criterion = { version = "0.5.1", features = ["async_tokio", "html_reports"] }
pprof = { version = "0.14", features = ["flamegraph"] }
paste = "1.0.14"
serde = "1"
tokio = { version = "1", features = ["macros", "rt-multi-thread"] }
apalis = { path = ".", features = ["limit"] }
apalis-redis = { path = "./packages/apalis-redis" }
apalis-sql = { path = "./packages/apalis-sql", features = [
  "postgres",
  "mysql",
  "sqlite",
] }
redis = { version = "0.29", default-features = false, features = [
  "tokio-comp",
  "script",
  "aio",
  "connection-manager",
] }

[dev-dependencies.sqlx]
version = "0.8.1"
default-features = false
features = ["chrono", "mysql", "sqlite", "postgres", "runtime-tokio"]

[workspace]
members = [
  "packages/apalis-core",
  "packages/apalis-redis",
  "packages/apalis-sql",
  "packages/apalis-cron",
  # Examples
  "examples/email-service",
  "examples/redis",
  "examples/actix-web",
  "examples/sqlite",
  "examples/sentry",
  "examples/mysql",
  "examples/postgres",
  "examples/axum",
  "examples/prometheus",
  "examples/tracing",
  "examples/async-std-runtime",
  "examples/basics",
  "examples/redis-with-msg-pack",
  "examples/redis-deadpool",
  "examples/redis-mq-example",
  "examples/cron",
  "examples/catch-panic",
  "examples/graceful-shutdown",
  "examples/unmonitored-worker",
  "examples/fn-args",
  "examples/persisted-cron",
<<<<<<< HEAD
  "examples/rest-api", 
  "examples/stepped-tasks",
=======
  "examples/rest-api",
>>>>>>> 70edc5a6
  "examples/retries",
]


[dependencies]
tower = { version = "0.5", features = ["util"], default-features = false }
tracing-futures = { version = "0.2.5", optional = true, default-features = false }
sentry-core = { version = "0.36.0", optional = true, default-features = false }
metrics = { version = "0.24.0", optional = true, default-features = false }
metrics-exporter-prometheus = { version = "0.16", optional = true, default-features = false }
thiserror = "2.0.0"
futures = "0.3.30"
pin-project-lite = "0.2.14"
# Needed only for sentry reporting
uuid = { version = "1.8", optional = true }
ulid = { version = "1", optional = true }
serde = { version = "1.0", features = ["derive"] }

[dependencies.tracing]
default-features = false
version = "0.1.40"
optional = true<|MERGE_RESOLUTION|>--- conflicted
+++ resolved
@@ -122,12 +122,8 @@
   "examples/unmonitored-worker",
   "examples/fn-args",
   "examples/persisted-cron",
-<<<<<<< HEAD
   "examples/rest-api", 
   "examples/stepped-tasks",
-=======
-  "examples/rest-api",
->>>>>>> 70edc5a6
   "examples/retries",
 ]
 
