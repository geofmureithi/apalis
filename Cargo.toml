[workspace.package]
edition = "2021"
repository = "https://github.com/geofmureithi/apalis"

[package]
name = "apalis"
version = "0.6.0-rc.5"
authors = ["Geoffrey Mureithi <mureithinjuguna@gmail.com>"]
description = "Simple, extensible multithreaded background job processing for Rust"
edition.workspace = true
repository.workspace = true
documentation = "https://docs.rs/apalis"
readme = "README.md"
license = "MIT OR Apache-2.0"
keywords = ["job", "task", "scheduler", "worker", "cron"]
categories = ["database"]

[lib]
bench = false

[features]
default = ["tracing", "tokio-comp"]


## Support Tracing 👀
tracing = ["dep:tracing", "dep:tracing-futures"]

## Support for Sentry exception and performance monitoring
sentry = ["sentry-core", "ulid?/uuid", "uuid"]
## Support Prometheus metrics
prometheus = ["metrics", "metrics-exporter-prometheus"]
## Support direct retrying jobs
retry = ["tower/retry"]
## Support timeouts on jobs
timeout = ["tower/timeout"]
## 💪 Limit the amount of jobs 
limit = ["tower/limit"]
## Support filtering jobs based on a predicate
filter = ["tower/filter"]
## Captures panics in executions and convert them to errors
catch-panic = []
## Compatibility with async-std and smol runtimes
async-std-comp = ["async-std"]
## Compatibility with tokio and actix runtimes
tokio-comp = ["tokio"]

layers = [
  "sentry",
  "prometheus",
  "tracing",
  "retry",
  "timeout",
  "limit",
  "filter",
  "catch-panic",
]

docsrs = ["document-features"]

[dependencies.apalis-core]
version = "0.6.0-rc.5"
default-features = false
path = "./packages/apalis-core"


[dependencies.document-features]
version = "0.2"
optional = true


[package.metadata.docs.rs]
# defines the configuration attribute `docsrs`
rustdoc-args = ["--cfg", "docsrs"]
all-features = true


[dev-dependencies]
criterion = { version = "0.5.1", features = ["async_tokio", "html_reports"] }
pprof = { version = "0.13", features = ["flamegraph"] }
paste = "1.0.14"
serde = "1"
tokio = { version = "1", features = ["macros", "rt-multi-thread"] }
apalis = { path = ".", features = ["limit"]}
apalis-redis = { path = "./packages/apalis-redis" }
apalis-sql = { path = "./packages/apalis-sql", features = [
  "postgres",
  "mysql",
  "sqlite",
] }
redis = { version = "0.25.3", default-features = false, features = [
  "tokio-comp",
  "script",
  "aio",
  "connection-manager",
] }

[dev-dependencies.sqlx]
<<<<<<< HEAD
version = "0.8.1"
=======
version = "0.8.0"
>>>>>>> 873a2ca3
default-features = false
features = ["chrono", "mysql", "sqlite", "postgres", "runtime-tokio"]


[[bench]]
name = "storages"
harness = false

[workspace]
members = [
  "packages/apalis-core",
  "packages/apalis-redis",
  "packages/apalis-sql",
  "packages/apalis-cron",
  # Examples
  "examples/email-service",
  "examples/redis",
  "examples/actix-web",
  "examples/sqlite",
  "examples/sentry",
  "examples/mysql",
  "examples/postgres",
  "examples/axum",
  "examples/prometheus",
  "examples/tracing",
  "examples/async-std-runtime",
  "examples/basics",
  "examples/redis-with-msg-pack",
  "examples/redis-deadpool",
  "examples/redis-mq-example",
  "examples/cron",
  "examples/catch-panic",
  "examples/graceful-shutdown",
  "examples/unmonitored-worker",
  "examples/fn-args",
]


[dependencies]
tokio = { version = "1", features = [
  "rt",
], default-features = false, optional = true }
async-std = { version = "1", optional = true }
tower = { version = "0.4", features = ["util"], default-features = false }
tracing-futures = { version = "0.2.5", optional = true, default-features = false }
sentry-core = { version = "0.34.0", optional = true, default-features = false }
metrics = { version = "0.23.0", optional = true, default-features = false }
metrics-exporter-prometheus = { version = "0.15", optional = true, default-features = false }
thiserror = "1.0.59"
futures = "0.3.30"
pin-project-lite = "0.2.14"
# Needed only for sentry reporting
uuid = { version = "1.8", optional = true }
ulid = { version = "1", optional = true }
serde = { version = "1.0", features = ["derive"] }

[dependencies.tracing]
default-features = false
version = "0.1.40"
optional = true<|MERGE_RESOLUTION|>--- conflicted
+++ resolved
@@ -95,11 +95,7 @@
 ] }
 
 [dev-dependencies.sqlx]
-<<<<<<< HEAD
 version = "0.8.1"
-=======
-version = "0.8.0"
->>>>>>> 873a2ca3
 default-features = false
 features = ["chrono", "mysql", "sqlite", "postgres", "runtime-tokio"]
 
