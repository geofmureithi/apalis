--- conflicted
+++ resolved
@@ -122,11 +122,9 @@
   "examples/unmonitored-worker",
   "examples/fn-args",
   "examples/persisted-cron",
-<<<<<<< HEAD
-  "examples/rest-api", "examples/stepped-tasks",
-=======
-  "examples/rest-api", "examples/retries",
->>>>>>> 1d839422
+  "examples/rest-api", 
+  "examples/stepped-tasks",
+  "examples/retries",
 ]
 
 
