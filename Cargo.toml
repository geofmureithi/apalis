--- conflicted
+++ resolved
@@ -1,10 +1,6 @@
 [package]
 name = "apalis"
-<<<<<<< HEAD
 version = "0.5.0-alpha.0"
-=======
-version = "0.4.9"
->>>>>>> 71fbd365
 authors = ["Geoffrey Mureithi <mureithinjuguna@gmail.com>"]
 description = "Simple, extensible multithreaded background job processing for Rust"
 repository = "https://github.com/geofmureithi/apalis"
@@ -73,41 +69,26 @@
 ]
 
 [dependencies.apalis-redis]
-<<<<<<< HEAD
 version = "0.5.0-alpha.0"
-=======
-version = "0.4.9"
->>>>>>> 71fbd365
 optional = true
 path = "./packages/apalis-redis"
 default-features = false
 
 [dependencies.apalis-sql]
-<<<<<<< HEAD
+
 version = "0.5.0-alpha.0"
-=======
-version = "0.4.9"
->>>>>>> 71fbd365
 features = ["migrate"]
 optional = true
 default-features = false
 path = "./packages/apalis-sql"
 
 [dependencies.apalis-core]
-<<<<<<< HEAD
 version = "0.5.0-alpha.0"
-=======
-version = "0.4.9"
->>>>>>> 71fbd365
 default-features = false
 path = "./packages/apalis-core"
 
 [dependencies.apalis-cron]
-<<<<<<< HEAD
 version = "0.5.0-alpha.0"
-=======
-version = "0.4.9"
->>>>>>> 71fbd365
 optional = true
 default-features = false
 path = "./packages/apalis-cron"
@@ -129,17 +110,11 @@
 paste = "1.0.14"
 serde = "1"
 tokio = { version = "1", features = ["macros", "rt-multi-thread"] }
-<<<<<<< HEAD
 apalis-redis = { version = "0.5.0-alpha.0", path = "./packages/apalis-redis" }
 apalis-sql = { version = "0.5.0-alpha.0", path = "./packages/apalis-sql", features = [
   "sqlite",
   "postgres",
   "mysql",
-=======
-apalis-redis = { version = "0.4.9", path = "./packages/apalis-redis" }
-apalis-sql = { version = "0.4.9", path = "./packages/apalis-sql", features = [
-  "sqlite", "postgres", "mysql"
->>>>>>> 71fbd365
 ] }
 
 [[bench]]
