[workspace.package]
edition = "2021"
repository = "https://github.com/geofmureithi/apalis"

[package]
name = "apalis"
version = "0.7.3"
authors = ["Geoffrey Mureithi <mureithinjuguna@gmail.com>"]
description = "Simple, extensible multithreaded background job processing for Rust"
edition.workspace = true
repository.workspace = true
documentation = "https://docs.rs/apalis"
readme = "README.md"
license = "MIT OR Apache-2.0"
keywords = ["job", "task", "scheduler", "worker", "cron"]
categories = ["database"]

[lib]
bench = false

[features]
default = ["tracing"]


## Support Tracing 👀
tracing = ["dep:tracing", "dep:tracing-futures"]

## Support for Sentry exception and performance monitoring
sentry = ["dep:sentry-core", "dep:ulid", "ulid?/uuid", "dep:uuid"]
## Support Prometheus metrics
prometheus = ["dep:metrics", "dep:metrics-exporter-prometheus"]
## Support direct retrying jobs
retry = ["tower/retry"]
## Support timeouts on jobs
timeout = ["tower/timeout"]
## 💪 Limit the amount of jobs
limit = ["tower/limit"]
## Support filtering jobs based on a predicate
filter = ["tower/filter"]
## Captures panics in executions and convert them to errors
catch-panic = []

layers = [
  "sentry",
  "prometheus",
  "tracing",
  "retry",
  "timeout",
  "limit",
  "filter",
  "catch-panic",
]

docsrs = ["document-features"]

[dependencies.apalis-core]
version = "0.7.3"
default-features = false
path = "./packages/apalis-core"

[dependencies.document-features]
version = "0.2"
optional = true


[package.metadata.docs.rs]
# defines the configuration attribute `docsrs`
rustdoc-args = ["--cfg", "docsrs"]
all-features = true


[dev-dependencies]
criterion = { version = "0.7.0", features = ["async_tokio", "html_reports"] }
pprof = { version = "0.15", features = ["flamegraph"] }
paste = "1.0.14"
serde = "1"
<<<<<<< HEAD
tokio = { version = "1", features = ["full"] }
=======
tokio = { version = "1", features = ["macros", "rt-multi-thread"] }
apalis = { path = ".", features = ["limit"] }
apalis-redis = { path = "./packages/apalis-redis" }
apalis-sql = { path = "./packages/apalis-sql", features = [
  "postgres",
  "mysql",
  "sqlite",
] }
redis = { version = "0.32", default-features = false, features = [
  "tokio-comp",
  "script",
  "aio",
  "connection-manager",
] }

[dev-dependencies.sqlx]
version = "0.8.1"
default-features = false
features = ["chrono", "mysql", "sqlite", "postgres", "runtime-tokio"]
>>>>>>> 28353732

[workspace]
members = [
  "packages/apalis-core",
  "packages/apalis-redis",
  "packages/apalis-sql",
  "packages/apalis-cron",
  # Examples
  "examples/email-service",
  "examples/redis",
  "examples/actix-web",
  "examples/sqlite",
  "examples/sentry",
  "examples/mysql",
  "examples/postgres",
  "examples/axum",
  "examples/prometheus",
  "examples/tracing",
  "examples/async-std-runtime",
  "examples/basics",
  "examples/redis-with-msg-pack",
  "examples/redis-deadpool",
  "examples/redis-mq-example",
  "examples/cron",
  "examples/catch-panic",
  "examples/graceful-shutdown",
  "examples/unmonitored-worker",
  "examples/fn-args",
  "examples/persisted-cron",
  "examples/rest-api",
  "examples/stepped-tasks",
  "examples/retries",
  "packages/apalis-workflow",
]


[dependencies]
tower = { version = "0.5", features = ["util"], default-features = false }
tracing-futures = { version = "0.2.5", optional = true, default-features = false }
sentry-core = { version = "0.42.0", optional = true, default-features = false }
metrics = { version = "0.24.0", optional = true, default-features = false }
metrics-exporter-prometheus = { version = "0.17", optional = true, default-features = false }
thiserror = "2.0.0"
futures = "0.3.30"
pin-project = "1"
# Needed only for sentry reporting
uuid = { version = "1.8", optional = true }
ulid = { version = "1", optional = true }
serde = { version = "1.0", features = ["derive"] }

[dependencies.tracing]
default-features = false
version = "0.1.40"
optional = true<|MERGE_RESOLUTION|>--- conflicted
+++ resolved
@@ -74,29 +74,7 @@
 pprof = { version = "0.15", features = ["flamegraph"] }
 paste = "1.0.14"
 serde = "1"
-<<<<<<< HEAD
 tokio = { version = "1", features = ["full"] }
-=======
-tokio = { version = "1", features = ["macros", "rt-multi-thread"] }
-apalis = { path = ".", features = ["limit"] }
-apalis-redis = { path = "./packages/apalis-redis" }
-apalis-sql = { path = "./packages/apalis-sql", features = [
-  "postgres",
-  "mysql",
-  "sqlite",
-] }
-redis = { version = "0.32", default-features = false, features = [
-  "tokio-comp",
-  "script",
-  "aio",
-  "connection-manager",
-] }
-
-[dev-dependencies.sqlx]
-version = "0.8.1"
-default-features = false
-features = ["chrono", "mysql", "sqlite", "postgres", "runtime-tokio"]
->>>>>>> 28353732
 
 [workspace]
 members = [
