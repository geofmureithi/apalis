use apalis::prelude::*;
use apalis_redis::RedisStorage;
use apalis_sql::mysql::MysqlStorage;
use apalis_sql::postgres::PostgresStorage;
use apalis_sql::sqlite::SqliteStorage;
use apalis_sql::Config;
use criterion::*;
use futures::Future;
use paste::paste;
use serde::{Deserialize, Serialize};
use sqlx::MySqlPool;
use sqlx::PgPool;
use sqlx::SqlitePool;
use std::time::Duration;
use std::time::Instant;
use tokio::runtime::Runtime;
macro_rules! define_bench {
    ($name:expr, $setup:expr ) => {
        paste! {
        fn [<$name>](c: &mut Criterion) {
            let size: usize = 1000;

            let mut group = c.benchmark_group($name);
            group.sample_size(10);
            group.bench_with_input(BenchmarkId::new("consume", size), &size, |b, &size| {
                b.to_async(Runtime::new().unwrap())
                    .iter(|| async move {

<<<<<<< HEAD
                        let storage = { $setup };
                        let mut s = storage.clone();
=======
                        let mut storage = { $setup };
                        let mut s = storage.clone();
                        storage.cleanup().await;
>>>>>>> 873a2ca3
                        tokio::spawn(async move {
                            for i in 0..=size {
                                let _ = s.push(TestJob(i)).await;
                            }
                        });
                        async fn handle_test_job(
                            req: TestJob,
                            size: Data<usize>,
                            wrk: Context<TokioExecutor>,
                        ) -> Result<(), Error> {
                            if req.0 == *size {
                                wrk.stop();
                            }
                            Ok(())
                        }
                        let start = Instant::now();
                        WorkerBuilder::new(format!("{}-bench", $name))
                            .data(size as usize)
                            .backend(storage.clone())
                            .build_fn(handle_test_job)
                            .with_executor(TokioExecutor)
                            .run()
                            .await;
<<<<<<< HEAD
=======
                        storage.cleanup().await;
>>>>>>> 873a2ca3
                        start.elapsed()
                    })
            });
            group.bench_with_input(BenchmarkId::new("push", size), &size, |b, &s| {
                b.to_async(Runtime::new().unwrap()).iter(|| async move {
                    let mut storage = { $setup };
                    let start = Instant::now();
                    for i in 0..s {
                        let _ = black_box(storage.push(TestJob(i)).await);
                    }
                    start.elapsed()
                });
            });
        }}
    };
}

#[derive(Serialize, Deserialize, Debug)]
struct TestJob(usize);
trait CleanUp {
    fn cleanup(&mut self) -> impl Future<Output = ()> + Send;
}

impl CleanUp for SqliteStorage<TestJob> {
    async fn cleanup(&mut self) {
        let pool = self.pool();
        let query = "DELETE FROM Jobs; DELETE from Workers;";
        sqlx::query(query).execute(pool).await.unwrap();
    }
}

impl CleanUp for PostgresStorage<TestJob> {
    async fn cleanup(&mut self) {
        let pool = self.pool();
        let query = "DELETE FROM apalis.jobs;";
        sqlx::query(query).execute(pool).await.unwrap();
        let query = "DELETE from apalis.workers;";
        sqlx::query(query).execute(pool).await.unwrap();
    }
}

impl CleanUp for MysqlStorage<TestJob> {
    async fn cleanup(&mut self) {
        let pool = self.pool();
        let query = "DELETE FROM jobs;";
        sqlx::query(query).execute(pool).await.unwrap();
        let query = "DELETE from workers;";
        sqlx::query(query).execute(pool).await.unwrap();
    }
}

impl CleanUp for RedisStorage<TestJob> {
    async fn cleanup(&mut self) {
        let mut conn = self.get_connection().clone();
        let _resp: String = redis::cmd("FLUSHDB")
            .query_async(&mut conn)
            .await
            .expect("failed to Flushdb");
    }
}

define_bench!("sqlite_in_memory", {
    let pool = SqlitePool::connect("sqlite::memory:").await.unwrap();
    let _ = SqliteStorage::setup(&pool).await;
    SqliteStorage::new_with_config(
        pool,
        Config::default()
            .set_buffer_size(100)
            .set_poll_interval(Duration::from_millis(50)),
    )
});

define_bench!("redis", {
    let conn = apalis_redis::connect(env!("REDIS_URL")).await.unwrap();
<<<<<<< HEAD
    let mut redis = RedisStorage::new_with_config(
=======
    let redis = RedisStorage::new_with_config(
>>>>>>> 873a2ca3
        conn,
        apalis_redis::Config::default()
            .set_namespace("redis-bench")
            .set_buffer_size(100),
    );
<<<<<<< HEAD
    redis.cleanup().await;
=======
>>>>>>> 873a2ca3
    redis
});

define_bench!("postgres", {
    let pool = PgPool::connect(env!("POSTGRES_URL")).await.unwrap();
    let _ = PostgresStorage::setup(&pool).await.unwrap();
    PostgresStorage::new_with_config(
        pool,
        Config::new("postgres:bench")
            .set_buffer_size(100)
            .set_poll_interval(Duration::from_millis(50)),
    )
});

define_bench!("mysql", {
    let pool = MySqlPool::connect(env!("MYSQL_URL")).await.unwrap();
    let _ = MysqlStorage::setup(&pool).await.unwrap();
    MysqlStorage::new_with_config(
        pool,
        Config::new("mysql:bench")
            .set_buffer_size(100)
            .set_poll_interval(Duration::from_millis(50)),
    )
});

criterion_group!(benches, sqlite_in_memory, redis, postgres, mysql);
criterion_main!(benches);<|MERGE_RESOLUTION|>--- conflicted
+++ resolved
@@ -25,15 +25,8 @@
             group.bench_with_input(BenchmarkId::new("consume", size), &size, |b, &size| {
                 b.to_async(Runtime::new().unwrap())
                     .iter(|| async move {
-
-<<<<<<< HEAD
                         let storage = { $setup };
                         let mut s = storage.clone();
-=======
-                        let mut storage = { $setup };
-                        let mut s = storage.clone();
-                        storage.cleanup().await;
->>>>>>> 873a2ca3
                         tokio::spawn(async move {
                             for i in 0..=size {
                                 let _ = s.push(TestJob(i)).await;
@@ -57,10 +50,6 @@
                             .with_executor(TokioExecutor)
                             .run()
                             .await;
-<<<<<<< HEAD
-=======
-                        storage.cleanup().await;
->>>>>>> 873a2ca3
                         start.elapsed()
                     })
             });
@@ -135,20 +124,14 @@
 
 define_bench!("redis", {
     let conn = apalis_redis::connect(env!("REDIS_URL")).await.unwrap();
-<<<<<<< HEAD
     let mut redis = RedisStorage::new_with_config(
-=======
-    let redis = RedisStorage::new_with_config(
->>>>>>> 873a2ca3
         conn,
         apalis_redis::Config::default()
             .set_namespace("redis-bench")
             .set_buffer_size(100),
     );
-<<<<<<< HEAD
+
     redis.cleanup().await;
-=======
->>>>>>> 873a2ca3
     redis
 });
 
