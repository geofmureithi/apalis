--- conflicted
+++ resolved
@@ -57,14 +57,9 @@
     type Stream = RequestStream<Request<Req, RedisMqContext>>;
 
     type Layer = AckLayer<Self, Req, RedisMqContext, C>;
-<<<<<<< HEAD
-    type Compact = Vec<u8>;
-
-=======
 
     type Codec = C;
 
->>>>>>> 3bb60c3a
     fn poll(mut self, _worker: &Worker<Context>) -> Poller<Self::Stream, Self::Layer> {
         let (mut tx, rx) = mpsc::channel(self.config.get_buffer_size());
         let stream: RequestStream<Request<Req, RedisMqContext>> = Box::pin(rx);
@@ -121,11 +116,7 @@
 {
     type Error = RsmqError;
 
-<<<<<<< HEAD
-    type Codec = C;
-=======
     type Compact = Vec<u8>;
->>>>>>> 3bb60c3a
 
     type Context = RedisMqContext;
 
