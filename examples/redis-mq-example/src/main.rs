--- conflicted
+++ resolved
@@ -59,13 +59,9 @@
     type Layer = AckLayer<Self, Req, RedisMqContext, C>;
     type Compact = Vec<u8>;
 
-<<<<<<< HEAD
     type Codec = C;
 
-    fn poll<Svc>(mut self, _worker: &Worker<Context>) -> Poller<Self::Stream, Self::Layer> {
-=======
     fn poll(mut self, _worker: &Worker<Context>) -> Poller<Self::Stream, Self::Layer> {
->>>>>>> bdc2bcc6
         let (mut tx, rx) = mpsc::channel(self.config.get_buffer_size());
         let stream: RequestStream<Request<Req, RedisMqContext>> = Box::pin(rx);
         let layer = AckLayer::new(self.clone());
