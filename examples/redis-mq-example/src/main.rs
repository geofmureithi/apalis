use std::{fmt::Debug, marker::PhantomData, time::Duration};

use apalis::prelude::*;

use apalis_redis::{self, Config};

use apalis_core::{
    codec::json::JsonCodec,
    layers::{Ack, AckLayer},
    response::Response,
};
use email_service::{send_email, Email};
use futures::{channel::mpsc, SinkExt};
use rsmq_async::{Rsmq, RsmqConnection, RsmqError};
use serde::{de::DeserializeOwned, Deserialize, Serialize};
use tokio::time::sleep;
use tracing::info;

struct RedisMq<T, C = JsonCodec<Vec<u8>>> {
    conn: Rsmq,
    msg_type: PhantomData<T>,
    config: Config,
    codec: PhantomData<C>,
}

type RedisMqMessage<Req> = (Req, RedisMqContext);

#[derive(Clone, Debug, Serialize, Deserialize, Default)]
pub struct RedisMqContext {
    max_attempts: usize,
    message_id: String,
}

impl<Req> FromRequest<Request<Req, RedisMqContext>> for RedisMqContext {
    fn from_request(req: &Request<Req, RedisMqContext>) -> Result<Self, Error> {
        Ok(req.parts.context.clone())
    }
}

// Manually implement Clone for RedisMq
impl<T, C> Clone for RedisMq<T, C> {
    fn clone(&self) -> Self {
        RedisMq {
            conn: self.conn.clone(),
            msg_type: PhantomData,
            config: self.config.clone(),
            codec: self.codec,
        }
    }
}

impl<Req, C> Backend<Request<Req, RedisMqContext>> for RedisMq<Req, C>
where
    Req: Send + DeserializeOwned + 'static,
    C: Codec<Compact = Vec<u8>>,
{
    type Stream = RequestStream<Request<Req, RedisMqContext>>;

<<<<<<< HEAD
    type Layer = AckLayer<Self, Req, RedisMqContext>;
=======
    type Layer = AckLayer<Self, Req, RedisMqContext, C>;
>>>>>>> bdc2bcc6
    type Compact = Vec<u8>;

    fn poll(mut self, _worker: &Worker<Context>) -> Poller<Self::Stream, Self::Layer> {
        let (mut tx, rx) = mpsc::channel(self.config.get_buffer_size());
        let stream: RequestStream<Request<Req, RedisMqContext>> = Box::pin(rx);
        let layer = AckLayer::new(self.clone());
        let heartbeat = async move {
            loop {
                sleep(*self.config.get_poll_interval()).await;
                let msg: Option<Request<Req, RedisMqContext>> = self
                    .conn
                    .receive_message(self.config.get_namespace(), None)
                    .await
                    .unwrap()
                    .map(|r| {
                        let mut req: Request<Req, RedisMqContext> =
                            C::decode(r.message).map_err(Into::into).unwrap();
                        req.parts.context.message_id = r.id;
                        req
                    });
                tx.send(Ok(msg)).await.unwrap();
            }
        };
        Poller::new_with_layer(stream, heartbeat, layer)
    }
}

impl<T, C, Res> Ack<T, Res, C> for RedisMq<T, C>
where
    T: Send,
    Res: Debug + Send + Sync,
    C: Send,
{
    type Context = RedisMqContext;

    type AckError = RsmqError;

    async fn ack(
        &mut self,
        ctx: &Self::Context,
        res: &Response<Res>,
    ) -> Result<(), Self::AckError> {
        if res.is_success() || res.attempt.current() >= ctx.max_attempts {
            self.conn
                .delete_message(self.config.get_namespace(), &ctx.message_id)
                .await?;
        }
        Ok(())
    }
}

impl<Message, C> MessageQueue<Message> for RedisMq<Message, C>
where
    Message: Send + Serialize + DeserializeOwned + 'static,
    C: Codec<Compact = Vec<u8>> + Send,
{
    type Error = RsmqError;

    type Codec = C;

    type Context = RedisMqContext;

    async fn enqueue(&mut self, message: Message) -> Result<(), Self::Error> {
        let bytes = C::encode(Request::<Message, RedisMqContext>::new(message))
            .map_err(Into::into)
            .unwrap();
        self.conn
            .send_message(self.config.get_namespace(), bytes, None)
            .await?;
        Ok(())
    }

    async fn enqueue_request(
        &mut self,
        message: Request<Message, RedisMqContext>,
    ) -> Result<(), Self::Error> {
        let bytes = C::encode(message).map_err(Into::into).unwrap();
        self.conn
            .send_message(self.config.get_namespace(), bytes, None)
            .await?;
        Ok(())
    }

    async fn enqueue_raw_request(
        &mut self,
        message: Request<Self::Compact, RedisMqContext>,
    ) -> Result<(), Self::Error> {
        let bytes = C::encode(message).map_err(Into::into).unwrap();
        self.conn
            .send_message(self.config.get_namespace(), bytes, None)
            .await?;
        Ok(())
    }

    async fn dequeue(&mut self) -> Result<Option<Message>, Self::Error> {
        Ok(self
            .conn
            .receive_message(self.config.get_namespace(), None)
            .await?
            .map(|r| {
                let req: Request<Message, RedisMqContext> =
                    C::decode(r.message).map_err(Into::into).unwrap();
                req.args
            }))
    }

    async fn dequeue_request(
        &mut self,
    ) -> Result<Option<Request<Message, RedisMqContext>>, Self::Error> {
        Ok(self
            .conn
            .receive_message(self.config.get_namespace(), None)
            .await?
            .map(|r| {
                let req: Request<Message, RedisMqContext> =
                    C::decode(r.message).map_err(Into::into).unwrap();
                req
            }))
    }

    async fn size(&mut self) -> Result<usize, Self::Error> {
        self.conn
            .get_queue_attributes(self.config.get_namespace())
            .await?
            .msgs
            .try_into()
            .map_err(|_| RsmqError::InvalidFormat("Could not convert to usize".to_owned()))
    }
}

async fn produce_jobs(mq: &mut RedisMq<Email>) -> anyhow::Result<()> {
    for index in 0..1 {
        mq.enqueue(Email {
            to: index.to_string(),
            text: "Test background job from apalis".to_string(),
            subject: "Background email job".to_string(),
        })
        .await?;
    }
    Ok(())
}

#[tokio::main]
async fn main() -> anyhow::Result<()> {
    std::env::set_var("RUST_LOG", "debug");

    tracing_subscriber::fmt::init();

    let mut conn = rsmq_async::Rsmq::new(Default::default()).await?;
    let _ = conn.create_queue("email", None, None, None).await;
    let mut mq = RedisMq {
        conn,
        msg_type: PhantomData,
        codec: PhantomData,
        config: Config::default().set_namespace("email"),
    };
    produce_jobs(&mut mq).await?;

    let worker = WorkerBuilder::new("rango-tango")
        .enable_tracing()
        .backend(mq)
        .build_fn(send_email);

    Monitor::new()
        .register(worker)
        .on_event(|e| info!("{e}"))
        .shutdown_timeout(Duration::from_millis(5000))
        .run_with_signal(async {
            tokio::signal::ctrl_c().await?;
            info!("Monitor starting shutdown");
            Ok(())
        })
        .await?;
    info!("Monitor shutdown complete");
    Ok(())
}<|MERGE_RESOLUTION|>--- conflicted
+++ resolved
@@ -56,11 +56,7 @@
 {
     type Stream = RequestStream<Request<Req, RedisMqContext>>;
 
-<<<<<<< HEAD
-    type Layer = AckLayer<Self, Req, RedisMqContext>;
-=======
     type Layer = AckLayer<Self, Req, RedisMqContext, C>;
->>>>>>> bdc2bcc6
     type Compact = Vec<u8>;
 
     fn poll(mut self, _worker: &Worker<Context>) -> Poller<Self::Stream, Self::Layer> {
