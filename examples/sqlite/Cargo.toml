[package]
name = "sqlite-example"
version = "0.1.0"
authors = ["Njuguna Mureithi <mureithinjuguna@gmail.com>"]
edition = "2018"
license = "MIT OR Apache-2.0"

[dependencies]
anyhow = "1"
tokio = { version = "1", features = ["full"] }
apalis = { path = "../../", features = ["limit", "tracing", "tokio-comp"] }
apalis-sql = { path = "../../packages/apalis-sql", features = ["sqlite", "tokio-comp"] }
serde = { version = "1", features = ["derive"] }
tracing-subscriber = "0.3.11"
chrono = { version = "0.4", default-features = false, features = ["clock"] }
email-service = { path = "../email-service" }


[dependencies.tracing]
default-features = false
version = "0.1"

[dependencies.sqlx]
<<<<<<< HEAD
version = "0.8"
=======
version = "0.8.1"
>>>>>>> 575553a0
default-features = false
features = ["sqlite"]<|MERGE_RESOLUTION|>--- conflicted
+++ resolved
@@ -8,8 +8,11 @@
 [dependencies]
 anyhow = "1"
 tokio = { version = "1", features = ["full"] }
-apalis = { path = "../../", features = ["limit", "tracing", "tokio-comp"] }
-apalis-sql = { path = "../../packages/apalis-sql", features = ["sqlite", "tokio-comp"] }
+apalis = { path = "../../", features = ["limit", "tracing"] }
+apalis-sql = { path = "../../packages/apalis-sql", features = [
+    "sqlite",
+    "tokio-comp",
+] }
 serde = { version = "1", features = ["derive"] }
 tracing-subscriber = "0.3.11"
 chrono = { version = "0.4", default-features = false, features = ["clock"] }
@@ -21,10 +24,6 @@
 version = "0.1"
 
 [dependencies.sqlx]
-<<<<<<< HEAD
-version = "0.8"
-=======
 version = "0.8.1"
->>>>>>> 575553a0
 default-features = false
 features = ["sqlite"]