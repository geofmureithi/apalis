use std::{any::type_name, future::Future};

use futures::Stream;
use serde::{Deserialize, Serialize};

use crate::{
    poller::Poller,
    request::State,
    worker::{Context, Worker},
};

/// A backend represents a task source
/// Both [`Storage`] and [`MessageQueue`] need to implement it for workers to be able to consume tasks
///
/// [`Storage`]: crate::storage::Storage
/// [`MessageQueue`]: crate::mq::MessageQueue
pub trait Backend<Req> {
    /// The stream to be produced by the backend
    type Stream: Stream<Item = Result<Option<Req>, crate::error::Error>>;

    /// Returns the final decoration of layers
    type Layer;

<<<<<<< HEAD
    /// Specifies the codec type used by the backend
    type Codec;
=======
    /// The way data is stored in the backend
    type Compact;
>>>>>>> bdc2bcc6

    /// Returns a poller that is ready for streaming
    fn poll(self, worker: &Worker<Context>) -> Poller<Self::Stream, Self::Layer>;
}

/// Represents functionality that allows reading of jobs and stats from a backend
/// Some backends esp MessageQueues may not currently implement this
pub trait BackendExpose<T>
where
    Self: Sized,
{
    /// The request type being handled by the backend
    type Request;
    /// The error returned during reading jobs and stats
    type Error;
    /// List all Workers that are working on a backend
    fn list_workers(
        &self,
    ) -> impl Future<Output = Result<Vec<Worker<WorkerState>>, Self::Error>> + Send;

    /// Returns the counts of jobs in different states
    fn stats(&self) -> impl Future<Output = Result<Stat, Self::Error>> + Send;

    /// Fetch jobs persisted in a backend
    fn list_jobs(
        &self,
        status: &State,
        page: i32,
    ) -> impl Future<Output = Result<Vec<Self::Request>, Self::Error>> + Send;
}

/// Represents the current statistics of a backend
#[derive(Debug, Deserialize, Serialize, Default)]
pub struct Stat {
    /// Represents pending tasks
    pub pending: usize,
    /// Represents running tasks
    pub running: usize,
    /// Represents dead tasks
    pub dead: usize,
    /// Represents failed tasks
    pub failed: usize,
    /// Represents successful tasks
    pub success: usize,
}

/// A serializable version of a worker's state.
#[derive(Debug, Serialize, Deserialize)]
pub struct WorkerState {
    /// Type of task being consumed by the worker, useful for display and filtering
    pub r#type: String,
    /// The type of job stream
    pub source: String,
    // TODO: // The layers that were loaded for worker.
    // TODO: // pub layers: Vec<Layer>,
    // TODO: // last_seen: Timestamp,
}
impl WorkerState {
    /// Build a new state
    pub fn new<S>(r#type: String) -> Self {
        Self {
            r#type,
            source: type_name::<S>().to_string(),
        }
    }
}<|MERGE_RESOLUTION|>--- conflicted
+++ resolved
@@ -21,13 +21,10 @@
     /// Returns the final decoration of layers
     type Layer;
 
-<<<<<<< HEAD
     /// Specifies the codec type used by the backend
     type Codec;
-=======
     /// The way data is stored in the backend
     type Compact;
->>>>>>> bdc2bcc6
 
     /// Returns a poller that is ready for streaming
     fn poll(self, worker: &Worker<Context>) -> Poller<Self::Stream, Self::Layer>;
