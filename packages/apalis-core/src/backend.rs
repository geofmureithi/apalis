use std::{
    any::type_name,
    collections::HashMap,
    future::Future,
    marker::PhantomData,
    pin::Pin,
    sync::{Arc, Mutex, RwLock},
};

use futures::{future::BoxFuture, FutureExt, Stream};
use serde::{Deserialize, Serialize};

use crate::{
    codec::Codec,
<<<<<<< HEAD
    error::Error,
    notify::Notify,
=======
>>>>>>> 3bb60c3a
    poller::Poller,
    request::{BoxStream, Request, RequestStream, State},
    response::Response,
    worker::{Context, Worker},
};

/// A backend represents a task source
/// Both [`Storage`] and [`MessageQueue`] need to implement it for workers to be able to consume tasks
///
/// [`Storage`]: crate::storage::Storage
/// [`MessageQueue`]: crate::mq::MessageQueue
pub trait Backend<Req> {
    /// The stream to be produced by the backend
    type Stream: Stream<Item = Result<Option<Req>, crate::error::Error>>;

    /// Returns the final decoration of layers
    type Layer;

<<<<<<< HEAD
    /// The way data is stored in the backend
    type Compact;

    /// Returns a poller that is ready for streaming
    fn poll(self, worker: &Worker<Context>) -> Poller<Self::Stream, Self::Layer>;
}

pub struct Shared<Backend, Context, Codec: crate::codec::Codec, Config> {
    pub instances: Arc<
        RwLock<HashMap<String, Notify<Result<Option<Request<Codec::Compact, Context>>, Error>>>>,
    >,
    pub ack: Notify<(Context, Response<Codec::Compact>)>,
    pub backend: Arc<Backend>,
    pub config: PhantomData<Config>,
}

impl<Backend, Context, Codec, Config> Shared<Backend, Context, Codec, Config>
where
    Codec: crate::codec::Codec,
{
    pub fn new(backend: Backend) -> Self {
        Self {
            instances: Arc::default(),
            ack: Notify::new(),
            backend: Arc::new(backend),
            config: PhantomData,
        }
    }

    pub fn make_shared<B>(&mut self) -> Result<B, Backend::MakeError>
    where
        Backend: Sharable<B, Codec, Context = Context, Config = Config>,
        Backend::Config: Default,
    {
        Backend::share(self)
    }

    pub fn make_shared_with_config<B>(&mut self, config: Config) -> Result<B, Backend::MakeError>
    where
        Backend: Sharable<B, Codec, Context = Context, Config = Config>,
    {
        Backend::share_with_config(self, config)
    }
=======
    /// Specifies the codec type used by the backend
    type Codec: Codec;

    /// Returns a poller that is ready for streaming
    fn poll(self, worker: &Worker<Context>) -> Poller<Self::Stream, Self::Layer>;
>>>>>>> 3bb60c3a
}

#[derive(Debug)]
#[non_exhaustive]
pub enum BackendConnection<Compact, Context> {
    StandAlone {
        subscription: Notify<()>,
    },
    Shared {
        receiver: Notify<Result<Option<Request<Compact, Context>>, Error>>,
    },
}

impl<Compact, Context> Clone for BackendConnection<Compact, Context> {
    fn clone(&self) -> Self {
        match self {
            BackendConnection::Shared { receiver } => BackendConnection::Shared {
                receiver: receiver.clone(),
            },
            BackendConnection::StandAlone { subscription } => BackendConnection::StandAlone {
                subscription: subscription.clone(),
            },
        }
    }
}

/// Trait to make multiple backends using a shared connection
/// This can improve performance for example sql engines since it leads to only one query for multiple job types
pub trait Sharable<Backend, Codec: crate::codec::Codec>: Sized {
    type Context;
    /// The Config for the backend
    type Config;
    /// The error returned if the backend cant be shared
    type MakeError;

    /// Returns the backend to be shared
    fn share(
        parent: &mut Shared<Self, Self::Context, Codec, Self::Config>,
    ) -> Result<Backend, Self::MakeError>;

    /// Returns the backend with config
    fn share_with_config(
        parent: &mut Shared<Self, Self::Context, Codec, Self::Config>,
        config: Self::Config,
    ) -> Result<Backend, Self::MakeError>;
}

pub trait SharedPolling {
    type Output: Future<Output = ()>;

    fn polling(&self) -> Self::Output;
}

// /// A generic connection wrapper that allows backend to be shareable
// // #[derive(Debug)]
// pub enum BackendConnection<Compact, Context> {
//     Shared {
//         /// The ack notification
//         ack: Notify<(Context, Response<Compact>)>,
//         /// The shared receiver
//         receiver: Notify<Request<Compact, Context>>,
//         /// The shared poller that drives the connection.
//         /// When all workers are dead, polling stops
//         poller: Shared<BoxFuture<'static, ()>>,
//     },
//     Single {
//         /// The ack notification
//         ack: Notify<(Context, Response<Compact>)>,
//         /// This allows you to provide a stream that triggers the next poll
//         ticker: Arc<futures::lock::Mutex<RequestStream<()>>>,
//     },
// }

// impl<Compact> std::fmt::Debug for BackendConnection<Compact> {
//     fn fmt(&self, f: &mut std::fmt::Formatter<'_>) -> std::fmt::Result {
//         match self {
//             Connection::Shared { .. } => f
//                 .debug_struct("Shared")
//                 .field("ack", &"Notify<(SqlContext, Response<Compact>)>")
//                 .field("receiver", &"Notify<Request<Args, SqlContext>>")
//                 .field("poller", &"<future>")
//                 .finish(),
//             Connection::Single { .. } => f
//                 .debug_struct("Single")
//                 .field("ack", &"Notify<(SqlContext, Response<Compact>)>")
//                 .field("ticker", &"RequestStream<()>")
//                 .finish(),
//         }
//     }
// }

// impl<Compact, Context> Clone for BackendConnection<Compact, Context> {
//     fn clone(&self) -> Self {
//         match self {
//             BackendConnection::Shared {
//                 ack,
//                 receiver,
//                 poller,
//             } => BackendConnection::Shared {
//                 ack: ack.clone(),
//                 receiver: receiver.clone(),
//                 poller: poller.clone(),
//             },
//             BackendConnection::Single { ack, ticker } => BackendConnection::Single {
//                 ack: ack.clone(),
//                 ticker: ticker.clone(),
//             },
//         }
//     }
// }

/// Represents functionality that allows reading of jobs and stats from a backend
/// Some backends esp MessageQueues may not currently implement this
pub trait BackendExpose<T>
where
    Self: Sized,
{
    /// The request type being handled by the backend
    type Request;
    /// The error returned during reading jobs and stats
    type Error;
    /// List all Workers that are working on a backend
    fn list_workers(
        &self,
    ) -> impl Future<Output = Result<Vec<Worker<WorkerState>>, Self::Error>> + Send;

    /// Returns the counts of jobs in different states
    fn stats(&self) -> impl Future<Output = Result<Stat, Self::Error>> + Send;

    /// Fetch jobs persisted in a backend
    fn list_jobs(
        &self,
        status: &State,
        page: i32,
    ) -> impl Future<Output = Result<Vec<Self::Request>, Self::Error>> + Send;
}

/// Represents the current statistics of a backend
#[derive(Debug, Deserialize, Serialize, Default)]
pub struct Stat {
    /// Represents pending tasks
    pub pending: usize,
    /// Represents running tasks
    pub running: usize,
    /// Represents dead tasks
    pub dead: usize,
    /// Represents failed tasks
    pub failed: usize,
    /// Represents successful tasks
    pub success: usize,
}

/// A serializable version of a worker's state.
#[derive(Debug, Serialize, Deserialize)]
pub struct WorkerState {
    /// Type of task being consumed by the worker, useful for display and filtering
    pub r#type: String,
    /// The type of job stream
    pub source: String,
    // TODO: // The layers that were loaded for worker.
    // TODO: // pub layers: Vec<Layer>,
    // TODO: // last_seen: Timestamp,
}
impl WorkerState {
    /// Build a new state
    pub fn new<S>(r#type: String) -> Self {
        Self {
            r#type,
            source: type_name::<S>().to_string(),
        }
    }
}<|MERGE_RESOLUTION|>--- conflicted
+++ resolved
@@ -12,11 +12,8 @@
 
 use crate::{
     codec::Codec,
-<<<<<<< HEAD
     error::Error,
     notify::Notify,
-=======
->>>>>>> 3bb60c3a
     poller::Poller,
     request::{BoxStream, Request, RequestStream, State},
     response::Response,
@@ -35,9 +32,8 @@
     /// Returns the final decoration of layers
     type Layer;
 
-<<<<<<< HEAD
-    /// The way data is stored in the backend
-    type Compact;
+    /// Specifies the codec type used by the backend
+    type Codec: Codec;
 
     /// Returns a poller that is ready for streaming
     fn poll(self, worker: &Worker<Context>) -> Poller<Self::Stream, Self::Layer>;
@@ -79,13 +75,6 @@
     {
         Backend::share_with_config(self, config)
     }
-=======
-    /// Specifies the codec type used by the backend
-    type Codec: Codec;
-
-    /// Returns a poller that is ready for streaming
-    fn poll(self, worker: &Worker<Context>) -> Poller<Self::Stream, Self::Layer>;
->>>>>>> 3bb60c3a
 }
 
 #[derive(Debug)]
@@ -115,6 +104,7 @@
 /// Trait to make multiple backends using a shared connection
 /// This can improve performance for example sql engines since it leads to only one query for multiple job types
 pub trait Sharable<Backend, Codec: crate::codec::Codec>: Sized {
+    /// The context of the Backend being shared
     type Context;
     /// The Config for the backend
     type Config;
