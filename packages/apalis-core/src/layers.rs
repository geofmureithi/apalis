<<<<<<< HEAD
use std::fmt::Debug;
use std::marker::PhantomData;
use std::{fmt, sync::Arc};
pub use tower::{layer::layer_fn, util::BoxCloneService, Layer, Service, ServiceBuilder};
=======
use futures::channel::mpsc::{SendError, Sender};
use futures::SinkExt;
use std::marker::PhantomData;
use std::{fmt, sync::Arc};
pub use tower::{
    layer::layer_fn, layer::util::Identity, util::BoxCloneService, Layer, Service, ServiceBuilder,
};
>>>>>>> 732553ab

use crate::{request::Request, worker::WorkerId};
use futures::{future::BoxFuture, Future, FutureExt};

/// A generic layer that has been stripped off types.
/// This is returned by a [crate::Backend] and can be used to customize the middleware of the service consuming tasks
pub struct CommonLayer<In, T, U, E> {
    boxed: Arc<dyn Layer<In, Service = BoxCloneService<T, U, E>>>,
}

impl<In, T, U, E> CommonLayer<In, T, U, E> {
    /// Create a new [`CommonLayer`].
    pub fn new<L>(inner_layer: L) -> Self
    where
        L: Layer<In> + 'static,
        L::Service: Service<T, Response = U, Error = E> + Send + 'static + Clone,
        <L::Service as Service<T>>::Future: Send + 'static,
        E: std::error::Error,
    {
        let layer = layer_fn(move |inner: In| {
            let out = inner_layer.layer(inner);
            BoxCloneService::new(out)
        });

        Self {
            boxed: Arc::new(layer),
        }
    }
}

impl<In, T, U, E> Layer<In> for CommonLayer<In, T, U, E> {
    type Service = BoxCloneService<T, U, E>;

    fn layer(&self, inner: In) -> Self::Service {
        self.boxed.layer(inner)
    }
}

impl<In, T, U, E> Clone for CommonLayer<In, T, U, E> {
    fn clone(&self) -> Self {
        Self {
            boxed: Arc::clone(&self.boxed),
        }
    }
}

impl<In, T, U, E> fmt::Debug for CommonLayer<In, T, U, E> {
    fn fmt(&self, fmt: &mut fmt::Formatter<'_>) -> fmt::Result {
        fmt.debug_struct("CommonLayer").finish()
    }
}

/// Extension data for tasks.
pub mod extensions {
    use std::{
        ops::Deref,
        task::{Context, Poll},
    };
    use tower::Service;

    use crate::request::Request;

    /// Extension data for tasks.
    /// This is commonly used to share state across tasks. or across layers within the same tasks
    ///
    /// ```rust
    /// # use std::sync::Arc;
    /// # struct Email;
    /// # use apalis_core::layers::extensions::Data;
    /// # use apalis_core::service_fn::service_fn;
    /// # use crate::apalis_core::builder::WorkerFactory;
    /// # use apalis_core::builder::WorkerBuilder;
    /// # use apalis_core::memory::MemoryStorage;
    /// // Some shared state used throughout our application
    /// struct State {
    ///     // ...
    /// }
    ///
    /// async fn email_service(email: Email, state: Data<Arc<State>>) {
    ///     
    /// }
    ///
    /// let state = Arc::new(State { /* ... */ });
    ///
    /// let worker = WorkerBuilder::new("tasty-avocado")
    ///     .data(state)
    ///     .source(MemoryStorage::new())
    ///     .build(service_fn(email_service));
    /// ```

    #[derive(Debug, Clone, Copy)]
    pub struct Data<T>(T);
    impl<T> Data<T> {
        /// Build a new data entry
        pub fn new(inner: T) -> Data<T> {
            Data(inner)
        }
    }

    impl<T> Deref for Data<T> {
        type Target = T;
        fn deref(&self) -> &Self::Target {
            &self.0
        }
    }

    impl<S, T> tower::Layer<S> for Data<T>
    where
        T: Clone + Send + Sync + 'static,
    {
        type Service = AddExtension<S, T>;

        fn layer(&self, inner: S) -> Self::Service {
            AddExtension {
                inner,
                value: self.0.clone(),
            }
        }
    }

    /// Middleware for adding some shareable value to [request data].
    #[derive(Clone, Copy, Debug)]
    pub struct AddExtension<S, T> {
        inner: S,
        value: T,
    }

    impl<S, T, Req> Service<Request<Req>> for AddExtension<S, T>
    where
        S: Service<Request<Req>>,
        T: Clone + Send + Sync + 'static,
    {
        type Response = S::Response;
        type Error = S::Error;
        type Future = S::Future;

        #[inline]
        fn poll_ready(&mut self, cx: &mut Context<'_>) -> Poll<Result<(), Self::Error>> {
            self.inner.poll_ready(cx)
        }

        fn call(&mut self, mut req: Request<Req>) -> Self::Future {
            req.data.insert(self.value.clone());
            self.inner.call(req)
        }
    }
}

/// A trait for acknowledging successful processing
pub trait Ack<J> {
    /// The data to fetch from context to allow acknowledgement
    type Acknowledger;
    /// The error returned by the ack
    type Error: std::error::Error;
    /// Acknowledges successful processing of the given request
    fn ack(
<<<<<<< HEAD
        &self,
        response: AckResponse<Self::Acknowledger>,
    ) -> impl Future<Output = Result<(), Self::Error>> + Send;
}

/// ACK response
#[derive(Debug, Clone)]
pub struct AckResponse<A> {
    /// The worker id
    pub worker: WorkerId,
    /// The acknowledger
    pub acknowledger: A,
    /// The stringified result
    pub result: String,
}

impl<A: fmt::Display> AckResponse<A> {
    /// Output a json for the response
    pub fn to_json(&self) -> String {
        format!(
            r#"{{"worker": "{}", "acknowledger": "{}", "result": "{}"}}"#,
            self.worker.to_string(),
            self.acknowledger.to_string(),
            self.result
        )
=======
        &mut self,
        worker_id: &WorkerId,
        data: &Self::Acknowledger,
    ) -> impl Future<Output = Result<(), Self::Error>> + Send;
}

/// A generic stream that emits (worker_id, task_id)
#[derive(Debug)]
pub struct AckStream<A>(pub Sender<(WorkerId, A)>);

impl<J, A: Send + Clone + 'static> Ack<J> for AckStream<A> {
    type Acknowledger = A;
    type Error = SendError;
    fn ack(
        &mut self,
        worker_id: &WorkerId,
        data: &Self::Acknowledger,
    ) -> impl Future<Output = Result<(), Self::Error>> + Send {
        self.0.send((worker_id.clone(), data.clone())).boxed()
>>>>>>> 732553ab
    }
}

/// A layer that acknowledges a job completed successfully
#[derive(Debug)]
pub struct AckLayer<A: Ack<J>, J> {
    ack: A,
    job_type: PhantomData<J>,
    worker_id: WorkerId,
}

impl<A: Ack<J>, J> AckLayer<A, J> {
    /// Build a new [AckLayer] for a job
    pub fn new(ack: A, worker_id: WorkerId) -> Self {
        Self {
            ack,
            job_type: PhantomData,
            worker_id,
        }
    }
}

impl<A, J, S> Layer<S> for AckLayer<A, J>
where
    S: Service<Request<J>> + Send + 'static,
    S::Error: std::error::Error + Send + Sync + 'static,
    S::Future: Send + 'static,
    A: Ack<J> + Clone + Send + Sync + 'static,
{
    type Service = AckService<S, A, J>;

    fn layer(&self, service: S) -> Self::Service {
        AckService {
            service,
            ack: self.ack.clone(),
            job_type: PhantomData,
            worker_id: self.worker_id.clone(),
        }
    }
}

/// The underlying service for an [AckLayer]
#[derive(Debug)]
pub struct AckService<SV, A, J> {
    service: SV,
    ack: A,
    job_type: PhantomData<J>,
    worker_id: WorkerId,
}

impl<Sv: Clone, A: Clone, J> Clone for AckService<Sv, A, J> {
    fn clone(&self) -> Self {
        Self {
            ack: self.ack.clone(),
            job_type: PhantomData,
            worker_id: self.worker_id.clone(),
            service: self.service.clone(),
        }
    }
}

impl<SV, A, J> Service<Request<J>> for AckService<SV, A, J>
where
    SV: Service<Request<J>> + Send + Sync + 'static,
    SV::Error: std::error::Error + Send + Sync + 'static,
    <SV as Service<Request<J>>>::Future: std::marker::Send + 'static,
    A: Ack<J> + Send + 'static + Clone + Send + Sync,
    J: 'static,
    <SV as Service<Request<J>>>::Response: std::marker::Send + Debug + Sync,
    <A as Ack<J>>::Acknowledger: Sync + Send + Clone,
{
    type Response = SV::Response;
    type Error = SV::Error;
    type Future = BoxFuture<'static, Result<Self::Response, Self::Error>>;

    fn poll_ready(
        &mut self,
        cx: &mut std::task::Context<'_>,
    ) -> std::task::Poll<Result<(), Self::Error>> {
        self.service.poll_ready(cx)
    }

    fn call(&mut self, request: Request<J>) -> Self::Future {
        let mut ack = self.ack.clone();
        let worker_id = self.worker_id.clone();
        let data = request.get::<<A as Ack<J>>::Acknowledger>().cloned();
        let fut = self.service.call(request);
        let fut_with_ack = async move {
            let res = fut.await;
            if let Some(task_id) = data {
                if let Err(_e) = ack
                    .ack(AckResponse {
                        worker: worker_id,
                        acknowledger: task_id,
                        result: format!("{res:?}"),
                    })
                    .await
                {
                    // tracing::warn!("Acknowledgement Failed: {}", e);
                    // try get monitor, and emit
                }
            } else {
                // tracing::warn!(
                //     "Acknowledgement could not be called due to missing ack data in context : {}",
                //     &std::any::type_name::<<A as Ack<J>>::Acknowledger>()
                // );
            }
            res
        };
        fut_with_ack.boxed()
    }
}<|MERGE_RESOLUTION|>--- conflicted
+++ resolved
@@ -1,9 +1,3 @@
-<<<<<<< HEAD
-use std::fmt::Debug;
-use std::marker::PhantomData;
-use std::{fmt, sync::Arc};
-pub use tower::{layer::layer_fn, util::BoxCloneService, Layer, Service, ServiceBuilder};
-=======
 use futures::channel::mpsc::{SendError, Sender};
 use futures::SinkExt;
 use std::marker::PhantomData;
@@ -11,7 +5,6 @@
 pub use tower::{
     layer::layer_fn, layer::util::Identity, util::BoxCloneService, Layer, Service, ServiceBuilder,
 };
->>>>>>> 732553ab
 
 use crate::{request::Request, worker::WorkerId};
 use futures::{future::BoxFuture, Future, FutureExt};
@@ -168,8 +161,7 @@
     type Error: std::error::Error;
     /// Acknowledges successful processing of the given request
     fn ack(
-<<<<<<< HEAD
-        &self,
+        &mut self,
         response: AckResponse<Self::Acknowledger>,
     ) -> impl Future<Output = Result<(), Self::Error>> + Send;
 }
@@ -194,27 +186,21 @@
             self.acknowledger.to_string(),
             self.result
         )
-=======
-        &mut self,
-        worker_id: &WorkerId,
-        data: &Self::Acknowledger,
-    ) -> impl Future<Output = Result<(), Self::Error>> + Send;
+    }
 }
 
 /// A generic stream that emits (worker_id, task_id)
 #[derive(Debug)]
-pub struct AckStream<A>(pub Sender<(WorkerId, A)>);
+pub struct AckStream<A>(pub Sender<AckResponse<A>>);
 
 impl<J, A: Send + Clone + 'static> Ack<J> for AckStream<A> {
     type Acknowledger = A;
     type Error = SendError;
     fn ack(
         &mut self,
-        worker_id: &WorkerId,
-        data: &Self::Acknowledger,
+        response: AckResponse<A>,
     ) -> impl Future<Output = Result<(), Self::Error>> + Send {
-        self.0.send((worker_id.clone(), data.clone())).boxed()
->>>>>>> 732553ab
+        self.0.send(response).boxed()
     }
 }
 
@@ -283,7 +269,7 @@
     <SV as Service<Request<J>>>::Future: std::marker::Send + 'static,
     A: Ack<J> + Send + 'static + Clone + Send + Sync,
     J: 'static,
-    <SV as Service<Request<J>>>::Response: std::marker::Send + Debug + Sync,
+    <SV as Service<Request<J>>>::Response: std::marker::Send + fmt::Debug + Sync,
     <A as Ack<J>>::Acknowledger: Sync + Send + Clone,
 {
     type Response = SV::Response;
