--- conflicted
+++ resolved
@@ -196,14 +196,6 @@
 
 /// A layer that acknowledges a job completed successfully
 #[derive(Debug)]
-<<<<<<< HEAD
-pub struct AckLayer<A, Req, Ctx> {
-    ack: A,
-    job_type: PhantomData<Request<Req, Ctx>>,
-}
-
-impl<A, Req, Ctx> AckLayer<A, Req, Ctx> {
-=======
 pub struct AckLayer<A, Req, Ctx, Cdc> {
     ack: A,
     job_type: PhantomData<Request<Req, Ctx>>,
@@ -211,27 +203,17 @@
 }
 
 impl<A, Req, Ctx, Cdc> AckLayer<A, Req, Ctx, Cdc> {
->>>>>>> bdc2bcc6
     /// Build a new [AckLayer] for a job
     pub fn new(ack: A) -> Self {
         Self {
             ack,
             job_type: PhantomData,
-<<<<<<< HEAD
-            // res: PhantomData,
-        }
-    }
-}
-
-impl<A, Req, Ctx, S> Layer<S> for AckLayer<A, Req, Ctx>
-=======
             codec: PhantomData,
         }
     }
 }
 
 impl<A, Req, Ctx, S, Cdc> Layer<S> for AckLayer<A, Req, Ctx, Cdc>
->>>>>>> bdc2bcc6
 where
     S: Service<Request<Req, Ctx>> + Send + 'static,
     S::Error: std::error::Error + Send + Sync + 'static,
@@ -273,18 +255,6 @@
 impl<SV, A, Req, Ctx, Cdc> Service<Request<Req, Ctx>> for AckService<SV, A, Req, Ctx, Cdc>
 where
     SV: Service<Request<Req, Ctx>> + Send + 'static,
-<<<<<<< HEAD
-    <SV as Service<Request<Req, Ctx>>>::Error: Into<BoxDynError> + Send + 'static,
-    <SV as Service<Request<Req, Ctx>>>::Future: Send + 'static,
-    A: Ack<Req, <SV as Service<Request<Req, Ctx>>>::Response, Context = Ctx>
-        + Send
-        + 'static
-        + Clone,
-    Req: 'static + Send,
-    <SV as Service<Request<Req, Ctx>>>::Response: std::marker::Send + Serialize,
-    <A as Ack<Req, SV::Response>>::Context: Send + Clone,
-    <A as Ack<Req, <SV as Service<Request<Req, Ctx>>>::Response>>::Context: 'static,
-=======
     SV::Error: Into<BoxDynError> + Send + 'static,
     SV::Future: Send + 'static,
     A: Ack<Req, SV::Response, Cdc, Context = Ctx> + Send + 'static + Clone,
@@ -292,7 +262,6 @@
     SV::Response: std::marker::Send + Serialize,
     <A as Ack<Req, SV::Response, Cdc>>::Context: Send + Clone,
     <A as Ack<Req, SV::Response, Cdc>>::Context: 'static,
->>>>>>> bdc2bcc6
     Ctx: Clone,
 {
     type Response = SV::Response;
