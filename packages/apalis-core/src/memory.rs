use crate::{
    backend::Backend,
    mq::MessageQueue,
    poller::Poller,
    poller::{controller::Controller, stream::BackendStream},
    request::{Request, RequestStream},
    worker::{self, Worker},
};
use futures::{
    channel::mpsc::{channel, Receiver, Sender},
    Stream, StreamExt,
};
use std::{
    pin::Pin,
    sync::Arc,
    task::{Context, Poll},
};
use tower::layer::util::Identity;

#[derive(Debug)]
/// An example of the basics of a backend
pub struct MemoryStorage<T> {
    /// Required for [Poller] to control polling.
    controller: Controller,
    /// This would be the backend you are targeting, eg a connection poll
    inner: MemoryWrapper<T>,
}
impl<T> MemoryStorage<T> {
    /// Create a new in-memory storage
    pub fn new() -> Self {
        Self {
            controller: Controller::new(),
            inner: MemoryWrapper::new(),
        }
    }
}

impl<T> Default for MemoryStorage<T> {
    fn default() -> Self {
        Self::new()
    }
}

impl<T> Clone for MemoryStorage<T> {
    fn clone(&self) -> Self {
        Self {
            controller: self.controller.clone(),
            inner: self.inner.clone(),
        }
    }
}

/// In-memory queue that implements [Stream]
#[derive(Debug)]
pub struct MemoryWrapper<T> {
    sender: Sender<Request<T, ()>>,
    receiver: Arc<futures::lock::Mutex<Receiver<Request<T, ()>>>>,
}

impl<T> Clone for MemoryWrapper<T> {
    fn clone(&self) -> Self {
        Self {
            receiver: self.receiver.clone(),
            sender: self.sender.clone(),
        }
    }
}

impl<T> MemoryWrapper<T> {
    /// Build a new basic queue channel
    pub fn new() -> Self {
        let (sender, receiver) = channel(100);

        Self {
            sender,
            receiver: Arc::new(futures::lock::Mutex::new(receiver)),
        }
    }
}

impl<T> Default for MemoryWrapper<T> {
    fn default() -> Self {
        Self::new()
    }
}

impl<T> Stream for MemoryWrapper<T> {
    type Item = Request<T, ()>;

    fn poll_next(self: Pin<&mut Self>, cx: &mut Context<'_>) -> Poll<Option<Self::Item>> {
        if let Some(mut receiver) = self.receiver.try_lock() {
            receiver.poll_next_unpin(cx)
        } else {
            Poll::Pending
        }
    }
}

// MemoryStorage as a Backend
impl<T: Send + 'static + Sync> Backend<Request<T, ()>> for MemoryStorage<T> {
    type Stream = BackendStream<RequestStream<Request<T, ()>>>;

    type Layer = Identity;

<<<<<<< HEAD
    type Codec = ();

    fn poll<Svc>(self, _worker: &Worker<worker::Context>) -> Poller<Self::Stream> {
=======
    type Compact = ();

    fn poll(self, _worker: &Worker<worker::Context>) -> Poller<Self::Stream> {
>>>>>>> bdc2bcc6
        let stream = self.inner.map(|r| Ok(Some(r))).boxed();
        Poller {
            stream: BackendStream::new(stream, self.controller),
            heartbeat: Box::pin(futures::future::pending()),
            layer: Identity::new(),
            _priv: (),
        }
    }
}

impl<Message: Send + 'static + Sync> MessageQueue<Message> for MemoryStorage<Message> {
    type Context = ();
    type Error = ();
    type Codec = ();

    async fn enqueue_request(
        &mut self,
        req: Request<Message, Self::Context>,
    ) -> Result<(), Self::Error> {
        self.inner.sender.try_send(req).map_err(|_| ())?;
        Ok(())
    }

    async fn enqueue_raw_request(
        &mut self,
        _req: Request<Self::Compact, Self::Context>,
    ) -> Result<(), Self::Error> {
        unreachable!("Cannot push a generic message")
    }

    async fn dequeue_request(&mut self) -> Result<Option<Request<Message, Self::Context>>, ()> {
        Ok(self.inner.receiver.lock().await.next().await)
    }

    async fn size(&mut self) -> Result<usize, ()> {
        Ok(self.inner.receiver.lock().await.size_hint().0)
    }
}<|MERGE_RESOLUTION|>--- conflicted
+++ resolved
@@ -102,15 +102,11 @@
 
     type Layer = Identity;
 
-<<<<<<< HEAD
     type Codec = ();
 
-    fn poll<Svc>(self, _worker: &Worker<worker::Context>) -> Poller<Self::Stream> {
-=======
     type Compact = ();
 
     fn poll(self, _worker: &Worker<worker::Context>) -> Poller<Self::Stream> {
->>>>>>> bdc2bcc6
         let stream = self.inner.map(|r| Ok(Some(r))).boxed();
         Poller {
             stream: BackendStream::new(stream, self.controller),
