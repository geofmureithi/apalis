--- conflicted
+++ resolved
@@ -6,6 +6,7 @@
 
 use crate::{
     backend::Backend,
+    codec::NoopCodec,
     data::Extensions,
     error::Error,
     poller::Poller,
@@ -173,12 +174,7 @@
 
     type Layer = Identity;
 
-<<<<<<< HEAD
-    type Codec = ();
-
-=======
->>>>>>> 70edc5a6
-    type Compact = ();
+    type Codec = NoopCodec<Request<T, Ctx>>;
 
     fn poll(self, _worker: &Worker<Context>) -> Poller<Self::Stream> {
         Poller {
