use std::time::Duration;

use futures::Future;

use crate::{
    backend::Backend,
    request::{Parts, Request},
    task::task_id::TaskId,
};

/// Represents a [Storage] that can persist a request.
pub trait Storage: Backend<Request<Self::Job, Self::Context>> {
    /// The type of job that can be persisted
    type Job;

    /// The error produced by the storage
    type Error;

    /// This is the type that storages store as the metadata related to a job
    type Context: Default;

<<<<<<< HEAD
    /// The encoding and decoding solution for the backend
    type Codec;
=======
    /// The format that the storage persists the jobs usually `Vec<u8>`
    type Compact;
>>>>>>> 3bb60c3a

    /// Pushes a job to a storage
    fn push(
        &mut self,
        job: Self::Job,
    ) -> impl Future<Output = Result<Parts<Self::Context>, Self::Error>> + Send {
        self.push_request(Request::new(job))
    }

    /// Pushes a constructed request to a storage
    fn push_request(
        &mut self,
        req: Request<Self::Job, Self::Context>,
    ) -> impl Future<Output = Result<Parts<Self::Context>, Self::Error>> + Send;

    /// Pushes a constructed request to a storage
    fn push_raw_request(
        &mut self,
        req: Request<Self::Compact, Self::Context>,
    ) -> impl Future<Output = Result<Parts<Self::Context>, Self::Error>> + Send;

    /// Push a job with defaults into the scheduled set
    fn schedule(
        &mut self,
        job: Self::Job,
        on: i64,
    ) -> impl Future<Output = Result<Parts<Self::Context>, Self::Error>> + Send {
        self.schedule_request(Request::new(job), on)
    }

    /// Push a request into the scheduled set
    fn schedule_request(
        &mut self,
        request: Request<Self::Job, Self::Context>,
        on: i64,
    ) -> impl Future<Output = Result<Parts<Self::Context>, Self::Error>> + Send;

    /// Return the number of pending jobs from the queue
    fn len(&mut self) -> impl Future<Output = Result<i64, Self::Error>> + Send;

    /// Fetch a job given an id
    fn fetch_by_id(
        &mut self,
        job_id: &TaskId,
    ) -> impl Future<Output = Result<Option<Request<Self::Job, Self::Context>>, Self::Error>> + Send;

    /// Update a job details
    fn update(
        &mut self,
        job: Request<Self::Job, Self::Context>,
    ) -> impl Future<Output = Result<(), Self::Error>> + Send;

    /// Reschedule a job
    fn reschedule(
        &mut self,
        job: Request<Self::Job, Self::Context>,
        wait: Duration,
    ) -> impl Future<Output = Result<(), Self::Error>> + Send;

    /// Returns true if there is no jobs in the storage
    fn is_empty(&mut self) -> impl Future<Output = Result<bool, Self::Error>> + Send;

    /// Vacuum the storage, removes done and killed jobs
    fn vacuum(&mut self) -> impl Future<Output = Result<usize, Self::Error>> + Send;
}<|MERGE_RESOLUTION|>--- conflicted
+++ resolved
@@ -19,13 +19,8 @@
     /// This is the type that storages store as the metadata related to a job
     type Context: Default;
 
-<<<<<<< HEAD
-    /// The encoding and decoding solution for the backend
-    type Codec;
-=======
     /// The format that the storage persists the jobs usually `Vec<u8>`
     type Compact;
->>>>>>> 3bb60c3a
 
     /// Pushes a job to a storage
     fn push(
