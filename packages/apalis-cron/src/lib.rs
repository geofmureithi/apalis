--- conflicted
+++ resolved
@@ -72,6 +72,7 @@
 //! ```
 
 use apalis_core::backend::Backend;
+use apalis_core::codec::NoopCodec;
 use apalis_core::error::BoxDynError;
 use apalis_core::layers::Identity;
 use apalis_core::mq::MessageQueue;
@@ -260,9 +261,6 @@
     }
 }
 
-<<<<<<< HEAD
-impl<Req, Tz> Backend<Request<Req, ()>> for CronStream<Req, Tz>
-=======
 /// Context for all cron jobs
 #[derive(Debug, Clone)]
 pub struct CronContext<Tz: TimeZone> {
@@ -299,7 +297,6 @@
 }
 
 impl<Req, Tz> Backend<Request<Req, CronContext<Tz>>> for CronStream<Req, Tz>
->>>>>>> 70edc5a6
 where
     Req: Default + Send + Sync + 'static,
     Tz: TimeZone + Send + Sync + 'static,
@@ -309,12 +306,7 @@
 
     type Layer = Identity;
 
-<<<<<<< HEAD
-    type Codec = ();
-
-=======
->>>>>>> 70edc5a6
-    type Compact = ();
+    type Codec = NoopCodec<Request<Req, CronContext<Tz>>>;
 
     fn poll(self, worker: &Worker<Context>) -> Poller<Self::Stream, Self::Layer> {
         let stream = self.into_stream_worker(worker);
