#![crate_name = "apalis_cron"]
#![warn(
    missing_debug_implementations,
    missing_docs,
    rust_2018_idioms,
    unreachable_pub
)]
#![cfg_attr(docsrs, feature(doc_cfg))]

//! # apalis-cron
//! A simple yet extensible library for cron-like job scheduling for rust.
//! Since `apalis-cron` is build on top of `apalis` which supports tower middleware, you should be able to easily
//! add middleware such as tracing, retries, load-shed, concurrency etc.
//!
//! ## Example
//!
//! ```rust,no_run
//! use apalis::{prelude::*, layers::retry::RetryPolicy};
//! use std::str::FromStr;
//! use apalis_cron::{CronStream, Schedule};
//! use chrono::{DateTime, Utc};
//!
//! #[derive(Default, Debug, Clone)]
//! struct Reminder(DateTime<Utc>);
//!
//! impl From<DateTime<Utc>> for Reminder {
//!    fn from(t: DateTime<Utc>) -> Self {
//!        Reminder(t)
//!    }
//! }
//!
//! async fn handle_tick(job: Reminder, data: Data<usize>) {
//!     // Do something with the current tick
//! }
//!
//! #[tokio::main]
//! async fn main() {
//!     let schedule = Schedule::from_str("@daily").unwrap();
//!
//!     let worker = WorkerBuilder::new("morning-cereal")
//!         .retry(RetryPolicy::retries(5))
//!         .data(42usize)
//!         .backend(CronStream::new(schedule))
//!         .build_fn(handle_tick);
//!
//!     worker.run().await;
//! }
//! ```
//! ## Persisting cron jobs
//!
//! Sometimes we may want to persist cron jobs for several reasons:
//!
//! - Distribute cronjobs between multiple servers
//! - Store the results of the cronjob
//! - Prevent task skipping in the case of a restart
//!
//! ```rust,no_run
//! #[tokio::main]
//! async fn main() {
//!     let schedule = Schedule::from_str("@daily").unwrap();
//!     let cron_stream = CronStream::new(schedule);
//!
//!     // Lets create a storage for our cron jobs
//!     let pool = SqlitePool::connect("sqlite::memory:").await.unwrap();
//!     SqliteStorage::setup(&pool)
//!         .await
//!         .expect("unable to run migrations for sqlite");
//!     let sqlite = SqliteStorage::new(pool);
//!
//!     let backend = cron_stream.pipe_to_storage(sqlite);
//!
//!     let worker = WorkerBuilder::new("morning-cereal")
//!         .backend(backend)
//!         .build_fn(handle_tick);
//!
//!     worker.run().await;
//! }
//! ```

use apalis_core::backend::Backend;
use apalis_core::error::BoxDynError;
use apalis_core::layers::Identity;
use apalis_core::mq::MessageQueue;
use apalis_core::poller::Poller;
use apalis_core::request::RequestStream;
use apalis_core::storage::Storage;
use apalis_core::task::namespace::Namespace;
use apalis_core::worker::{Context, Worker};
use apalis_core::{error::Error, request::Request};
use chrono::{DateTime, OutOfRangeError, TimeZone, Utc};
pub use cron::Schedule;
use futures::StreamExt;
use pipe::CronPipe;
use std::fmt::{self, Debug};
use std::marker::PhantomData;
use std::sync::Arc;

/// Allows piping of cronjobs to a Storage or MessageQueue
pub mod pipe;

/// Represents a stream from a cron schedule with a timezone
#[derive(Clone, Debug)]
pub struct CronStream<J, Tz> {
    schedule: Schedule,
    timezone: Tz,
    _marker: PhantomData<J>,
}

impl<J> CronStream<J, Utc> {
    /// Build a new cron stream from a schedule using the UTC timezone
    pub fn new(schedule: Schedule) -> Self {
        Self {
            schedule,
            timezone: Utc,
            _marker: PhantomData,
        }
    }
}

impl<J, Tz> CronStream<J, Tz>
where
    Tz: TimeZone + Send + Sync + 'static,
{
    /// Build a new cron stream from a schedule and timezone
    pub fn new_with_timezone(schedule: Schedule, timezone: Tz) -> Self {
        Self {
            schedule,
            timezone,
            _marker: PhantomData,
        }
    }
}

fn build_stream<Tz: TimeZone, Req>(
    timezone: &Tz,
    schedule: &Schedule,
) -> RequestStream<Request<Req, ()>>
where
    Req: From<DateTime<Tz>> + Send + Sync + 'static,
    Tz: TimeZone + Send + Sync + 'static,
    Tz::Offset: Send + Sync,
{
    let timezone = timezone.clone();
    let schedule = schedule.clone();
    let mut queue_schedule = schedule.upcoming_owned(timezone.clone());
    let stream = async_stream::stream! {
        loop {
            let next = queue_schedule.next();
            match next {
                Some(tick) => {
                    let to_sleep = tick.clone() - timezone.from_utc_datetime(&Utc::now().naive_utc());
                    let to_sleep_res = to_sleep.to_std();
                    match to_sleep_res {
                        Ok(to_sleep) => {
                            apalis_core::sleep(to_sleep).await;
                            let timestamp = timezone.from_utc_datetime(&Utc::now().naive_utc());
                            let namespace = Namespace(format!("{}:{timestamp:?}", schedule));
                            let mut req = Request::new(Req::from(timestamp));
                            req.parts.namespace = Some(namespace);
                            yield Ok(Some(req));
                        },
                        Err(e) => {
                            yield Err(Error::SourceError(Arc::new(Box::new(CronStreamError::OutOfRangeError { inner: e, tick }))))
                        },
                    }


                },
                None => {
                    yield Ok(None);
                }
            }
        }
    };
    stream.boxed()
}
impl<Req, Tz> CronStream<Req, Tz>
where
    Req: From<DateTime<Tz>> + Send + Sync + 'static,
    Tz: TimeZone + Send + Sync + 'static,
    Tz::Offset: Send + Sync,
{
    /// Convert to consumable
    fn into_stream(self) -> RequestStream<Request<Req, ()>> {
        build_stream(&self.timezone, &self.schedule)
    }

    fn into_stream_worker(self, worker: &Worker<Context>) -> RequestStream<Request<Req, ()>> {
        let worker = worker.clone();
        let mut poller = build_stream(&self.timezone, &self.schedule);
        let stream = async_stream::stream! {
            loop {
                if worker.is_shutting_down() {
                    break;
                }
                match poller.next().await {
                    Some(res) => yield res,
                    None => break,
                }
            }
        };
        Box::pin(stream)
    }

    /// Push cron job events to a storage and get a consumable Backend
    pub fn pipe_to_storage<S, Ctx>(self, storage: S) -> CronPipe<S>
    where
        S: Storage<Job = Req, Context = Ctx> + Clone + Send + Sync + 'static,
        S::Error: std::error::Error + Send + Sync + 'static,
    {
        let stream = self
            .into_stream()
            .then({
                let storage = storage.clone();
                move |res| {
                    let mut storage = storage.clone();
                    async move {
                        match res {
                            Ok(Some(req)) => storage
                                .push(req.args)
                                .await
                                .map(|_| ())
                                .map_err(|e| Box::new(e) as BoxDynError),
                            _ => Ok(()),
                        }
                    }
                }
            })
            .boxed();

        CronPipe {
            stream,
            inner: storage,
        }
    }
    /// Push cron job events to a message queue and get a consumable Backend
    pub fn pipe_to_mq<Mq>(self, mq: Mq) -> CronPipe<Mq>
    where
        Mq: MessageQueue<Req> + Clone + Send + Sync + 'static,
        Mq::Error: std::error::Error + Send + Sync + 'static,
    {
        let stream = self
            .into_stream()
            .then({
                let mq = mq.clone();
                move |res| {
                    let mut mq = mq.clone();
                    async move {
                        match res {
                            Ok(Some(req)) => mq
                                .enqueue(req.args)
                                .await
                                .map(|_| ())
                                .map_err(|e| Box::new(e) as BoxDynError),
                            _ => Ok(()),
                        }
                    }
                }
            })
            .boxed();

        CronPipe { stream, inner: mq }
    }
}

impl<Req, Tz> Backend<Request<Req, ()>> for CronStream<Req, Tz>
where
    Req: From<DateTime<Tz>> + Send + Sync + 'static,
    Tz: TimeZone + Send + Sync + 'static,
    Tz::Offset: Send + Sync,
{
    type Stream = RequestStream<Request<Req, ()>>;

    type Layer = Identity;

<<<<<<< HEAD
    type Compact = ();

    fn poll(self, _worker: &Worker<Context>) -> Poller<Self::Stream, Self::Layer> {
        let stream = self.into_stream();
=======
    fn poll<Svc>(self, worker: &Worker<Context>) -> Poller<Self::Stream, Self::Layer> {
        let stream = self.into_stream_worker(worker);
>>>>>>> 060a7d26
        Poller::new(stream, futures::future::pending())
    }
}

/// Represents an error emitted by `CronStream` polling
pub enum CronStreamError<Tz: TimeZone> {
    /// The cron stream might not always be polled consistently, such as when the worker is blocked.
    /// If polling is delayed, some ticks may be skipped. When this occurs, an out-of-range error is triggered
    /// because the missed tick is now in the past.
    OutOfRangeError {
        /// The inner error
        inner: OutOfRangeError,
        /// The missed tick
        tick: DateTime<Tz>,
    },
}

impl<Tz: TimeZone> fmt::Display for CronStreamError<Tz> {
    fn fmt(&self, f: &mut fmt::Formatter<'_>) -> fmt::Result {
        match self {
            CronStreamError::OutOfRangeError { inner, tick } => {
                write!(
                    f,
                    "Cron tick {} is out of range: {}",
                    tick.timestamp(),
                    inner
                )
            }
        }
    }
}

impl<Tz: TimeZone> std::error::Error for CronStreamError<Tz> {
    fn source(&self) -> Option<&(dyn std::error::Error + 'static)> {
        match self {
            CronStreamError::OutOfRangeError { inner, .. } => Some(inner),
        }
    }
}

impl<Tz: TimeZone> fmt::Debug for CronStreamError<Tz> {
    fn fmt(&self, f: &mut fmt::Formatter<'_>) -> fmt::Result {
        match self {
            CronStreamError::OutOfRangeError { inner, tick } => f
                .debug_struct("OutOfRangeError")
                .field("tick", tick)
                .field("inner", inner)
                .finish(),
        }
    }
}<|MERGE_RESOLUTION|>--- conflicted
+++ resolved
@@ -273,15 +273,10 @@
 
     type Layer = Identity;
 
-<<<<<<< HEAD
     type Compact = ();
 
-    fn poll(self, _worker: &Worker<Context>) -> Poller<Self::Stream, Self::Layer> {
-        let stream = self.into_stream();
-=======
-    fn poll<Svc>(self, worker: &Worker<Context>) -> Poller<Self::Stream, Self::Layer> {
+    fn poll(self, worker: &Worker<Context>) -> Poller<Self::Stream, Self::Layer> {
         let stream = self.into_stream_worker(worker);
->>>>>>> 060a7d26
         Poller::new(stream, futures::future::pending())
     }
 }
