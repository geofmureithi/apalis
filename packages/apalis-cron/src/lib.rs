--- conflicted
+++ resolved
@@ -18,18 +18,12 @@
 //! use apalis::{prelude::*, layers::retry::RetryPolicy};
 //! use std::str::FromStr;
 //! use apalis_cron::{CronStream, Schedule};
-//! use chrono::{DateTime, Utc};
+//! use chrono::Local;
 //!
 //! #[derive(Default, Debug, Clone)]
-//! struct Reminder(DateTime<Utc>);
-//!
-//! impl From<DateTime<Utc>> for Reminder {
-//!    fn from(t: DateTime<Utc>) -> Self {
-//!        Reminder(t)
-//!    }
-//! }
-//!
-//! async fn handle_tick(job: Reminder, data: Data<usize>) {
+//! struct Reminder;
+//!
+//! async fn handle_tick(_: Reminder, ctx: CronContext<Local>, data: Data<usize>) {
 //!     // Do something with the current tick
 //! }
 //!
@@ -86,13 +80,8 @@
 use apalis_core::storage::Storage;
 use apalis_core::task::namespace::Namespace;
 use apalis_core::worker::{Context, Worker};
-<<<<<<< HEAD
 use apalis_core::{error::Error, request::Request, service_fn::FromRequest};
-use chrono::{DateTime, TimeZone, Utc};
-=======
-use apalis_core::{error::Error, request::Request};
 use chrono::{DateTime, OutOfRangeError, TimeZone, Utc};
->>>>>>> 153f2651
 pub use cron::Schedule;
 use futures::StreamExt;
 use pipe::CronPipe;
@@ -139,9 +128,9 @@
 fn build_stream<Tz: TimeZone, Req>(
     timezone: &Tz,
     schedule: &Schedule,
-) -> RequestStream<Request<Req, ()>>
-where
-    Req: From<DateTime<Tz>> + Send + Sync + 'static,
+) -> RequestStream<Request<Req, CronContext<Tz>>>
+where
+    Req: Default + Send + Sync + 'static,
     Tz: TimeZone + Send + Sync + 'static,
     Tz::Offset: Send + Sync,
 {
@@ -160,7 +149,7 @@
                             apalis_core::sleep(to_sleep).await;
                             let timestamp = timezone.from_utc_datetime(&Utc::now().naive_utc());
                             let namespace = Namespace(format!("{}:{timestamp:?}", schedule));
-                            let mut req = Request::new(Req::from(timestamp));
+                            let mut req = Request::new_with_ctx(Default::default(), CronContext { timestamp });
                             req.parts.namespace = Some(namespace);
                             yield Ok(Some(req));
                         },
@@ -186,44 +175,24 @@
     Tz::Offset: Send + Sync,
 {
     /// Convert to consumable
-<<<<<<< HEAD
     fn into_stream(self) -> RequestStream<Request<Req, CronContext<Tz>>> {
-        let timezone = self.timezone.clone();
-=======
-    fn into_stream(self) -> RequestStream<Request<Req, ()>> {
         build_stream(&self.timezone, &self.schedule)
     }
 
-    fn into_stream_worker(self, worker: &Worker<Context>) -> RequestStream<Request<Req, ()>> {
+    fn into_stream_worker(
+        self,
+        worker: &Worker<Context>,
+    ) -> RequestStream<Request<Req, CronContext<Tz>>> {
         let worker = worker.clone();
         let mut poller = build_stream(&self.timezone, &self.schedule);
->>>>>>> 153f2651
         let stream = async_stream::stream! {
             loop {
-<<<<<<< HEAD
-                let next = schedule.next();
-                match next {
-                    Some(next) => {
-                        let to_sleep = next - timezone.from_utc_datetime(&Utc::now().naive_utc());
-                        let to_sleep = to_sleep.to_std().map_err(|e| Error::SourceError(Arc::new(e.into())))?;
-                        apalis_core::sleep(to_sleep).await;
-                        let timestamp = timezone.from_utc_datetime(&Utc::now().naive_utc());
-                        let namespace = Namespace(format!("{}:{timestamp:?}", self.schedule));
-                        let mut req = Request::new_with_ctx(Req::default(), CronContext::new(timestamp));
-                        req.parts.namespace = Some(namespace);
-                        yield Ok(Some(req));
-                    },
-                    None => {
-                        yield Ok(None);
-                    }
-=======
                 if worker.is_shutting_down() {
                     break;
                 }
                 match poller.next().await {
                     Some(res) => yield res,
                     None => break,
->>>>>>> 153f2651
                 }
             }
         };
@@ -291,7 +260,6 @@
     }
 }
 
-<<<<<<< HEAD
 /// Context for all cron jobs
 #[derive(Debug, Clone)]
 pub struct CronContext<Tz: TimeZone> {
@@ -327,10 +295,7 @@
     }
 }
 
-impl<Req, Tz, Res> Backend<Request<Req, CronContext<Tz>>, Res> for CronStream<Req, Tz>
-=======
-impl<Req, Tz> Backend<Request<Req, ()>> for CronStream<Req, Tz>
->>>>>>> 153f2651
+impl<Req, Tz> Backend<Request<Req, CronContext<Tz>>> for CronStream<Req, Tz>
 where
     Req: Default + Send + Sync + 'static,
     Tz: TimeZone + Send + Sync + 'static,
