--- conflicted
+++ resolved
@@ -28,11 +28,7 @@
 
     type Layer = Inner::Layer;
 
-<<<<<<< HEAD
-    type Compact = ();
-=======
     type Codec = Inner::Codec;
->>>>>>> 3bb60c3a
 
     fn poll(mut self, worker: &Worker<Context>) -> Poller<Self::Stream, Self::Layer> {
         let pipe_heartbeat = async move { while (self.stream.next().await).is_some() {} };
