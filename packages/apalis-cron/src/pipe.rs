use apalis_core::backend::Backend;
use apalis_core::error::BoxDynError;
use apalis_core::request::BoxStream;
use apalis_core::{poller::Poller, request::Request, worker::Context, worker::Worker};
use futures::StreamExt;
use std::{error, fmt};
use tower::Service;

/// A generic Pipe that wraps an inner type along with a `RequestStream`.
pub struct CronPipe<Inner> {
    pub(crate) stream: BoxStream<'static, Result<(), BoxDynError>>,
    pub(crate) inner: Inner,
}

impl<Inner: fmt::Debug> fmt::Debug for CronPipe<Inner> {
    fn fmt(&self, f: &mut fmt::Formatter<'_>) -> fmt::Result {
        f.debug_struct("Pipe")
            .field("stream", &"<RequestStream<()>>") // Placeholder as `RequestStream` might not implement Debug
            .field("inner", &self.inner)
            .finish()
    }
}

impl<T, Ctx, Inner> Backend<Request<T, Ctx>> for CronPipe<Inner>
where
    Inner: Backend<Request<T, Ctx>>,
{
    type Stream = Inner::Stream;

    type Layer = Inner::Layer;

<<<<<<< HEAD
    type Codec = Inner::Codec;

    fn poll<Svc: Service<Request<T, Ctx>, Response = Res>>(
        mut self,
        worker: &Worker<Context>,
    ) -> Poller<Self::Stream, Self::Layer> {
=======
    type Compact = ();

    fn poll(mut self, worker: &Worker<Context>) -> Poller<Self::Stream, Self::Layer> {
>>>>>>> bdc2bcc6
        let pipe_heartbeat = async move { while (self.stream.next().await).is_some() {} };
        let inner = self.inner.poll(worker);
        let heartbeat = inner.heartbeat;

        Poller::new_with_layer(
            inner.stream,
            async {
                futures::join!(heartbeat, pipe_heartbeat);
            },
            inner.layer,
        )
    }
}

/// A cron error
#[derive(Debug)]
pub struct PipeError {
    kind: PipeErrorKind,
}

/// The kind of pipe error that occurred
#[derive(Debug)]
pub enum PipeErrorKind {
    /// The cron stream provided a None
    EmptyStream,
}

impl fmt::Display for PipeError {
    fn fmt(&self, f: &mut fmt::Formatter<'_>) -> fmt::Result {
        match self.kind {
            PipeErrorKind::EmptyStream => write!(f, "The cron stream provided a None",),
        }
    }
}

impl error::Error for PipeError {}

impl From<PipeErrorKind> for PipeError {
    fn from(kind: PipeErrorKind) -> PipeError {
        PipeError { kind }
    }
}<|MERGE_RESOLUTION|>--- conflicted
+++ resolved
@@ -29,18 +29,11 @@
 
     type Layer = Inner::Layer;
 
-<<<<<<< HEAD
     type Codec = Inner::Codec;
 
-    fn poll<Svc: Service<Request<T, Ctx>, Response = Res>>(
-        mut self,
-        worker: &Worker<Context>,
-    ) -> Poller<Self::Stream, Self::Layer> {
-=======
     type Compact = ();
 
     fn poll(mut self, worker: &Worker<Context>) -> Poller<Self::Stream, Self::Layer> {
->>>>>>> bdc2bcc6
         let pipe_heartbeat = async move { while (self.stream.next().await).is_some() {} };
         let inner = self.inner.poll(worker);
         let heartbeat = inner.heartbeat;
