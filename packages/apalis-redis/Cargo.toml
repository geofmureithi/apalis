--- conflicted
+++ resolved
@@ -16,11 +16,7 @@
     "sleep",
     "json",
 ] }
-<<<<<<< HEAD
 redis = { version = "0.26.0", default-features = false, features = [
-=======
-redis = { version = "0.25.4", default-features = false, features = [
->>>>>>> 6b85ac4d
     "script",
     "aio",
     "connection-manager",
