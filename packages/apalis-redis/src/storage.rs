use apalis_core::codec::json::JsonCodec;
use apalis_core::data::Extensions;
use apalis_core::error::Error;
use apalis_core::layers::{Ack, AckLayer, Service};
use apalis_core::poller::controller::Controller;
use apalis_core::poller::stream::BackendStream;
use apalis_core::poller::Poller;
use apalis_core::request::{Request, RequestStream};
use apalis_core::storage::Storage;
use apalis_core::task::attempt::Attempt;
use apalis_core::task::namespace::Namespace;
use apalis_core::task::task_id::TaskId;
use apalis_core::worker::WorkerId;
use apalis_core::{Backend, Codec};
use chrono::Utc;
use futures::channel::mpsc::{self, Sender};
use futures::{select, FutureExt, SinkExt, StreamExt, TryFutureExt};
use log::*;
use redis::aio::ConnectionLike;
use redis::ErrorKind;
use redis::{aio::ConnectionManager, Client, IntoConnectionInfo, RedisError, Script, Value};
use serde::{de::DeserializeOwned, Deserialize, Serialize};
use std::any::type_name;
use std::fmt::{self, Debug};
use std::io;
use std::num::TryFromIntError;
use std::time::SystemTime;
use std::{marker::PhantomData, time::Duration};

/// Shorthand to create a client and connect
pub async fn connect<S: IntoConnectionInfo>(redis: S) -> Result<ConnectionManager, RedisError> {
    let client = Client::open(redis.into_connection_info()?)?;
    let conn = client.get_connection_manager().await?;
    Ok(conn)
}

const ACTIVE_JOBS_LIST: &str = "{queue}:active";
const CONSUMERS_SET: &str = "{queue}:consumers";
const DEAD_JOBS_SET: &str = "{queue}:dead";
const DONE_JOBS_SET: &str = "{queue}:done";
const FAILED_JOBS_SET: &str = "{queue}:failed";
const INFLIGHT_JOB_SET: &str = "{queue}:inflight";
const JOB_DATA_HASH: &str = "{queue}:data";
const SCHEDULED_JOBS_SET: &str = "{queue}:scheduled";
const SIGNAL_LIST: &str = "{queue}:signal";

/// Represents redis key names for various components of the RedisStorage.
///
/// This struct defines keys used in Redis to manage jobs and their lifecycle in the storage.
#[derive(Clone, Debug)]
pub struct RedisQueueInfo {
    /// Key for the list of currently active jobs.
    pub active_jobs_list: String,

    /// Key for the set of active consumers.
    pub consumers_set: String,

    /// Key for the set of jobs that are no longer retryable.
    pub dead_jobs_set: String,

    /// Key for the set of jobs that have completed successfully.
    pub done_jobs_set: String,

    /// Key for the set of jobs that have failed.
    pub failed_jobs_set: String,

    /// Key for the set of jobs that are currently being processed.
    pub inflight_jobs_set: String,

    /// Key for the hash storing data for each job.
    pub job_data_hash: String,

    /// Key for the set of jobs scheduled for future execution.
    pub scheduled_jobs_set: String,

    /// Key for the list used for signaling and communication between consumers and producers.
    pub signal_list: String,
}

#[derive(Clone, Debug)]
struct RedisScript {
    done_job: Script,
    enqueue_scheduled: Script,
    get_jobs: Script,
    kill_job: Script,
    push_job: Script,
    reenqueue_active: Script,
    reenqueue_orphaned: Script,
    register_consumer: Script,
    retry_job: Script,
    schedule_job: Script,
    vacuum: Script,
}

/// The actual structure of a Redis job
#[derive(Clone, Debug, Serialize, Deserialize)]
pub struct RedisJob<J> {
    /// The job context
    ctx: Context,
    /// The inner job
    job: J,
}

impl<J> RedisJob<J> {
    /// Creates a new RedisJob.
    pub fn new(job: J, ctx: Context) -> Self {
        RedisJob { ctx, job }
    }

    /// Gets a reference to the context.
    pub fn ctx(&self) -> &Context {
        &self.ctx
    }

    /// Gets a mutable reference to the context.
    pub fn ctx_mut(&mut self) -> &mut Context {
        &mut self.ctx
    }

    /// Sets the context.
    pub fn set_ctx(&mut self, ctx: Context) {
        self.ctx = ctx;
    }

    /// Gets a reference to the job.
    pub fn job(&self) -> &J {
        &self.job
    }

    /// Gets a mutable reference to the job.
    pub fn job_mut(&mut self) -> &mut J {
        &mut self.job
    }

    /// Sets the job.
    pub fn set_job(&mut self, job: J) {
        self.job = job;
    }

    /// Combines context and job into a tuple.
    pub fn into_tuple(self) -> (Context, J) {
        (self.ctx, self.job)
    }
}

impl<T> From<RedisJob<T>> for Request<T> {
    fn from(val: RedisJob<T>) -> Self {
        let mut data = Extensions::new();
        data.insert(val.ctx);
        Request::new_with_data(val.job, data)
    }
}

impl<T> TryFrom<Request<T>> for RedisJob<T> {
    type Error = RedisError;
    fn try_from(val: Request<T>) -> Result<Self, Self::Error> {
        let ctx = val
            .get::<Context>()
            .cloned()
            .ok_or((ErrorKind::IoError, "Missing Context"))?;
        Ok(RedisJob {
            job: val.take(),
            ctx,
        })
    }
}

#[derive(Clone, Debug, Serialize, Deserialize, Default)]
pub struct Context {
    id: TaskId,
    attempts: Attempt,
    max_attempts: usize,
    lock_by: Option<WorkerId>,
    run_at: Option<SystemTime>,
}

/// Config for a [RedisStorage]
#[derive(Clone, Debug)]
pub struct Config {
    poll_interval: Duration,
    buffer_size: usize,
    max_retries: usize,
    keep_alive: Duration,
    enqueue_scheduled: Duration,
    namespace: String,
}

impl Default for Config {
    fn default() -> Self {
        Self {
            poll_interval: Duration::from_millis(100),
            buffer_size: 10,
            max_retries: 5,
            keep_alive: Duration::from_secs(30),
            enqueue_scheduled: Duration::from_secs(30),
            namespace: String::from("apalis_redis"),
        }
    }
}

impl Config {
    /// Get the interval of polling
    pub fn get_poll_interval(&self) -> &Duration {
        &self.poll_interval
    }

    /// Get the number of jobs to fetch
    pub fn get_buffer_size(&self) -> usize {
        self.buffer_size
    }

    /// Get the max retries
    pub fn get_max_retries(&self) -> usize {
        self.max_retries
    }

    /// get the keep live rate
    pub fn get_keep_alive(&self) -> &Duration {
        &self.keep_alive
    }

    /// get the enqueued setting
    pub fn get_enqueue_scheduled(&self) -> &Duration {
        &self.enqueue_scheduled
    }

    /// get the namespace
    pub fn get_namespace(&self) -> &String {
        &self.namespace
    }

    /// get the poll interval
    pub fn set_poll_interval(mut self, poll_interval: Duration) -> Self {
        self.poll_interval = poll_interval;
        self
    }

    /// set the buffer setting
    pub fn set_buffer_size(mut self, buffer_size: usize) -> Self {
        self.buffer_size = buffer_size;
        self
    }

    /// set the max-retries setting
    pub fn set_max_retries(mut self, max_retries: usize) -> Self {
        self.max_retries = max_retries;
        self
    }

    /// set the keep-alive setting
    pub fn set_keep_alive(mut self, keep_alive: Duration) -> Self {
        self.keep_alive = keep_alive;
        self
    }

    /// get the enqueued setting
    pub fn set_enqueue_scheduled(mut self, enqueue_scheduled: Duration) -> Self {
        self.enqueue_scheduled = enqueue_scheduled;
        self
    }

    /// set the namespace for the Storage
    pub fn set_namespace(mut self, namespace: &str) -> Self {
        self.namespace = namespace.to_owned();
        self
    }

    /// Returns the Redis key for the list of active jobs associated with the queue.
    /// The key is dynamically generated using the namespace of the queue.
    ///
    /// # Returns
    /// A `String` representing the Redis key for the active jobs list.
    pub fn active_jobs_list(&self) -> String {
        ACTIVE_JOBS_LIST.replace("{queue}", &self.namespace)
    }

    /// Returns the Redis key for the set of consumers associated with the queue.
    /// The key is dynamically generated using the namespace of the queue.
    ///
    /// # Returns
    /// A `String` representing the Redis key for the consumers set.
    pub fn consumers_set(&self) -> String {
        CONSUMERS_SET.replace("{queue}", &self.namespace)
    }

    /// Returns the Redis key for the set of dead jobs associated with the queue.
    /// The key is dynamically generated using the namespace of the queue.
    ///
    /// # Returns
    /// A `String` representing the Redis key for the dead jobs set.
    pub fn dead_jobs_set(&self) -> String {
        DEAD_JOBS_SET.replace("{queue}", &self.namespace)
    }

    /// Returns the Redis key for the set of done jobs associated with the queue.
    /// The key is dynamically generated using the namespace of the queue.
    ///
    /// # Returns
    /// A `String` representing the Redis key for the done jobs set.
    pub fn done_jobs_set(&self) -> String {
        DONE_JOBS_SET.replace("{queue}", &self.namespace)
    }

    /// Returns the Redis key for the set of failed jobs associated with the queue.
    /// The key is dynamically generated using the namespace of the queue.
    ///
    /// # Returns
    /// A `String` representing the Redis key for the failed jobs set.
    pub fn failed_jobs_set(&self) -> String {
        FAILED_JOBS_SET.replace("{queue}", &self.namespace)
    }

    /// Returns the Redis key for the set of inflight jobs associated with the queue.
    /// The key is dynamically generated using the namespace of the queue.
    ///
    /// # Returns
    /// A `String` representing the Redis key for the inflight jobs set.
    pub fn inflight_jobs_set(&self) -> String {
        INFLIGHT_JOB_SET.replace("{queue}", &self.namespace)
    }

    /// Returns the Redis key for the hash storing job data associated with the queue.
    /// The key is dynamically generated using the namespace of the queue.
    ///
    /// # Returns
    /// A `String` representing the Redis key for the job data hash.
    pub fn job_data_hash(&self) -> String {
        JOB_DATA_HASH.replace("{queue}", &self.namespace)
    }

    /// Returns the Redis key for the set of scheduled jobs associated with the queue.
    /// The key is dynamically generated using the namespace of the queue.
    ///
    /// # Returns
    /// A `String` representing the Redis key for the scheduled jobs set.
    pub fn scheduled_jobs_set(&self) -> String {
        SCHEDULED_JOBS_SET.replace("{queue}", &self.namespace)
    }

    /// Returns the Redis key for the list of signals associated with the queue.
    /// The key is dynamically generated using the namespace of the queue.
    ///
    /// # Returns
    /// A `String` representing the Redis key for the signal list.
    pub fn signal_list(&self) -> String {
        SIGNAL_LIST.replace("{queue}", &self.namespace)
    }
}

/// Represents a [Storage] that uses Redis for storage.
pub struct RedisStorage<T, Conn = ConnectionManager, C = JsonCodec<Vec<u8>>> {
    conn: Conn,
    job_type: PhantomData<T>,
    scripts: RedisScript,
    controller: Controller,
    config: Config,
    codec: PhantomData<C>,
}

impl<T, Conn, C> fmt::Debug for RedisStorage<T, Conn, C> {
    fn fmt(&self, f: &mut fmt::Formatter<'_>) -> fmt::Result {
        f.debug_struct("RedisStorage")
            .field("conn", &"ConnectionManager")
            .field("job_type", &std::any::type_name::<T>())
            .field("scripts", &self.scripts)
            .field("config", &self.config)
            .finish()
    }
}

impl<T, Conn: Clone, C> Clone for RedisStorage<T, Conn, C> {
    fn clone(&self) -> Self {
        Self {
            conn: self.conn.clone(),
            job_type: PhantomData,
            scripts: self.scripts.clone(),
            controller: self.controller.clone(),
            config: self.config.clone(),
            codec: self.codec.clone(),
        }
    }
}

impl<T: Serialize + DeserializeOwned, Conn> RedisStorage<T, Conn> {
    /// Start a new connection
    pub fn new(conn: Conn) -> Self {
        Self::new_with_codec::<JsonCodec<Vec<u8>>>(
            conn,
            Config::default().set_namespace(type_name::<T>()),
        )
    }

    /// Start a connection with a custom config
    pub fn new_with_config(conn: Conn, config: Config) -> Self {
        Self::new_with_codec::<JsonCodec<Vec<u8>>>(conn, config)
    }

    /// Start a new connection providing custom config and a codec
    pub fn new_with_codec<C>(conn: Conn, config: Config) -> RedisStorage<T, Conn, C>
    where
        C: Codec + Sync + Send + 'static,
    {
        RedisStorage {
            conn,
            job_type: PhantomData,
            controller: Controller::new(),
            config,
            codec: PhantomData::<C>,
            scripts: RedisScript {
                done_job: redis::Script::new(include_str!("../lua/done_job.lua")),
                push_job: redis::Script::new(include_str!("../lua/push_job.lua")),
                retry_job: redis::Script::new(include_str!("../lua/retry_job.lua")),
                enqueue_scheduled: redis::Script::new(include_str!(
                    "../lua/enqueue_scheduled_jobs.lua"
                )),
                get_jobs: redis::Script::new(include_str!("../lua/get_jobs.lua")),
                register_consumer: redis::Script::new(include_str!("../lua/register_consumer.lua")),
                kill_job: redis::Script::new(include_str!("../lua/kill_job.lua")),
                reenqueue_active: redis::Script::new(include_str!(
                    "../lua/reenqueue_active_jobs.lua"
                )),
                reenqueue_orphaned: redis::Script::new(include_str!(
                    "../lua/reenqueue_orphaned_jobs.lua"
                )),
                schedule_job: redis::Script::new(include_str!("../lua/schedule_job.lua")),
                vacuum: redis::Script::new(include_str!("../lua/vacuum.lua")),
            },
        }
    }

    /// Get current connection
    pub fn get_connection(&self) -> &Conn {
        &self.conn
    }

    /// Get the config used by the storage
    pub fn get_config(&self) -> &Config {
        &self.config
    }
}

impl<T, Conn, C> RedisStorage<T, Conn, C> {
    /// Get the underlying codec details
    pub fn get_codec(&self) -> &PhantomData<C> {
        &self.codec
    }
}

impl<T, Conn, C, Res> Backend<Request<T>, Res> for RedisStorage<T, Conn, C>
where
    T: Serialize + DeserializeOwned + Sync + Send + Unpin + 'static,
    Conn: ConnectionLike + Send + Sync + 'static,
    Res: Send + Serialize + Sync + 'static,
    C: Codec<Compact = Vec<u8>> + Send + 'static,
{
    type Stream = BackendStream<RequestStream<Request<T>>>;

    type Layer = AckLayer<Sender<(Context, Result<Res, Error>)>, T, Res>;

    fn poll<Svc: Service<Request<T>>>(
        mut self,
        worker: WorkerId,
    ) -> Poller<Self::Stream, Self::Layer> {
        let (mut tx, rx) = mpsc::channel(self.config.buffer_size);
        let (ack, ack_rx) = mpsc::channel(self.config.buffer_size);
        let layer = AckLayer::new(ack);
        let controller = self.controller.clone();
        let config = self.config.clone();
        let stream: RequestStream<Request<T>> = Box::pin(rx);
        let heartbeat = async move {
            let mut keep_alive_stm = apalis_core::interval::interval(config.keep_alive).fuse();

            let mut enqueue_scheduled_stm =
                apalis_core::interval::interval(config.enqueue_scheduled).fuse();

            let mut poll_next_stm = apalis_core::interval::interval(config.poll_interval).fuse();

            let mut ack_stream = ack_rx.fuse();

            if let Err(e) = self.keep_alive(&worker).await {
                error!("RegistrationError: {}", e);
            }

            loop {
                select! {
                    _ = keep_alive_stm.next() => {
                        if let Err(e) = self.keep_alive(&worker).await {
                            error!("KeepAliveError: {}", e);
                        }
                    }
                    _ = enqueue_scheduled_stm.next() => {
                        if let Err(e) = self.enqueue_scheduled(config.buffer_size).await {
                            error!("EnqueueScheduledError: {}", e);
                        }
                    }
                    _ = poll_next_stm.next() => {
                        let res = self.fetch_next(&worker).await;
                        match res {
                            Err(e) => {
                                error!("PollNextError: {}", e);
                            }
                            Ok(res) => {
                                for job in res {
                                    if let Err(e) = tx.send(Ok(Some(job))).await {
                                        error!("EnqueueError: {}", e);
                                    }
                                }
                            }
                        }

                    }
                    id_to_ack = ack_stream.next() => {
                        if let Some((ctx, res)) = id_to_ack {
                            if let Err(e) = self.ack(&ctx, &res).await {
                                error!("AckError: {}", e);
                            }
                        }
                    }
                };
            }
        };
        Poller::new_with_layer(
            BackendStream::new(stream, controller),
            heartbeat.boxed(),
            layer,
        )
    }
}

impl<T, Conn, Res, C> Ack<T, Res> for RedisStorage<T, Conn, C>
where
    Res: Serialize + Sync + Send + 'static,
    T: Sync + Send,
    Conn: ConnectionLike + Send + Sync + 'static,
    C: Codec<Compact = Vec<u8>> + Send,
{
    type Context = Context;
    type AckError = RedisError;
    async fn ack(
        &mut self,
        ctx: &Self::Context,
        res: &Result<Res, Error>,
    ) -> Result<(), RedisError> {
        let inflight_set = format!(
            "{}:{}",
            self.config.inflight_jobs_set(),
            ctx.lock_by.clone().unwrap()
        );

        let now: i64 = Utc::now().timestamp();

        match res {
            Ok(success_res) => {
                let done_job = self.scripts.done_job.clone();
                let done_jobs_set = &self.config.done_jobs_set();
                done_job
                    .key(inflight_set)
                    .key(done_jobs_set)
                    .key(self.config.job_data_hash())
                    .arg(ctx.id.to_string())
                    .arg(now)
                    .arg(C::encode(success_res).map_err(Into::into).unwrap())
                    .invoke_async(&mut self.conn)
                    .await
            }
            Err(e) => match e {
                Error::Abort(e) => {
                    let retry_job = self.scripts.retry_job.clone();
                    let retry_jobs_set = &self.config.scheduled_jobs_set();
                    retry_job
                        .key(inflight_set)
                        .key(retry_jobs_set)
                        .key(self.config.job_data_hash())
                        .arg(ctx.id.to_string())
                        .arg(now)
                        .arg(e.to_string())
                        .invoke_async(&mut self.conn)
                        .await
                }

                _ => {
                    let kill_job = self.scripts.kill_job.clone();
                    let kill_jobs_set = &self.config.dead_jobs_set();
                    kill_job
                        .key(inflight_set)
                        .key(kill_jobs_set)
                        .key(self.config.job_data_hash())
                        .arg(ctx.id.to_string())
                        .arg(now)
                        .arg(e.to_string())
                        .invoke_async(&mut self.conn)
                        .await
                }
            },
        }
    }
}

impl<T, Conn, C> RedisStorage<T, Conn, C>
where
    T: DeserializeOwned + Send + Unpin + Send + Sync + 'static,
    Conn: ConnectionLike + Send + Sync + 'static,
    C: Codec<Compact = Vec<u8>>,
{
    async fn fetch_next(&mut self, worker_id: &WorkerId) -> Result<Vec<Request<T>>, RedisError> {
        let fetch_jobs = self.scripts.get_jobs.clone();
<<<<<<< HEAD
        let consumers_set = self.queue.consumers_set.to_string();
        let active_jobs_list = self.queue.active_jobs_list.to_string();
        let job_data_hash = self.queue.job_data_hash.to_string();
        let inflight_set = format!("{}:{}", self.queue.inflight_jobs_set, worker_id);
        let signal_list = self.queue.signal_list.to_string();
        let codec = self.codec.clone();
        Box::pin(try_stream! {
            loop {
                apalis_core::sleep(interval).await;
                let result: Result<Vec<Value>, _> = fetch_jobs
                    .key(&consumers_set)
                    .key(&active_jobs_list)
                    .key(&inflight_set)
                    .key(&job_data_hash)
                    .key(&signal_list)
                    .arg(buffer_size) // No of jobs to fetch
                    .arg(&inflight_set)
                    .invoke_async(&mut conn).await;
                match result {
                    Ok(jobs) => {
                        for job in jobs {
                            yield deserialize_job(&job).map(|res| codec.decode(res)).transpose()?.map(Into::into)
                        }
                    },
                    Err(e) => {
                        warn!("An error occurred during streaming jobs: {e}");
                    }
                }

=======
        let consumers_set = self.config.consumers_set();
        let active_jobs_list = self.config.active_jobs_list();
        let job_data_hash = self.config.job_data_hash();
        let inflight_set = format!("{}:{}", self.config.inflight_jobs_set(), worker_id);
        let signal_list = self.config.signal_list();
        let namespace = self.config.namespace.clone();

        let result = fetch_jobs
            .key(&consumers_set)
            .key(&active_jobs_list)
            .key(&inflight_set)
            .key(&job_data_hash)
            .key(&signal_list)
            .arg(self.config.buffer_size) // No of jobs to fetch
            .arg(&inflight_set)
            .invoke_async::<_, Vec<Value>>(&mut self.conn)
            .await;
>>>>>>> 6b85ac4d

        match result {
            Ok(jobs) => {
                let mut processed = vec![];
                for job in jobs {
                    let bytes = deserialize_job(&job)?;
                    let mut request: RedisJob<T> = C::decode(bytes.to_vec())
                        .map_err(|e| build_error(&e.into().to_string()))?;
                    request.ctx_mut().lock_by = Some(worker_id.clone());
                    let mut request: Request<T> = request.into();
                    request.insert(Namespace(namespace.clone()));
                    processed.push(request)
                }
                Ok(processed)
            }
            Err(e) => {
                warn!("An error occurred during streaming jobs: {e}");
                Err(e)
            }
        }
    }
}

<<<<<<< HEAD
fn deserialize_job(job: &Value) -> Option<&Vec<u8>> {
    match job {
        Value::BulkString(v) => Some(v),
        _ => {
            error!(
                "Decoding Message Failed: {:?}",
                "Expected BulkString(&Vec<u8>)"
            );
            None
        }
=======
fn build_error(message: &str) -> RedisError {
    RedisError::from(io::Error::new(io::ErrorKind::InvalidData, message))
}

fn deserialize_job(job: &Value) -> Result<&Vec<u8>, RedisError> {
    match job {
        Value::Data(bytes) => Ok(bytes),
        Value::Bulk(val) => val
            .first()
            .and_then(|val| {
                if let Value::Data(bytes) = val {
                    Some(bytes)
                } else {
                    None
                }
            })
            .ok_or(build_error("Value::Bulk: Invalid data returned by storage")),
        _ => Err(build_error("unknown result type for next message")),
>>>>>>> 6b85ac4d
    }
}

impl<T, Conn: ConnectionLike, C> RedisStorage<T, Conn, C> {
    async fn keep_alive(&mut self, worker_id: &WorkerId) -> Result<(), RedisError> {
        let register_consumer = self.scripts.register_consumer.clone();
        let inflight_set = format!("{}:{}", self.config.inflight_jobs_set(), worker_id);
        let consumers_set = self.config.consumers_set();

        let now: i64 = Utc::now().timestamp();

        register_consumer
            .key(consumers_set)
            .arg(now)
            .arg(inflight_set)
            .invoke_async(&mut self.conn)
            .await
    }
}

impl<T, Conn, C> Storage for RedisStorage<T, Conn, C>
where
    T: Serialize + DeserializeOwned + Send + 'static + Unpin + Sync,
    Conn: ConnectionLike + Send + Sync + 'static,
    C: Codec<Compact = Vec<u8>> + Send + 'static,
{
    type Job = T;
    type Error = RedisError;
    type Identifier = TaskId;

    async fn push(&mut self, job: Self::Job) -> Result<TaskId, RedisError> {
        let conn = &mut self.conn;
        let push_job = self.scripts.push_job.clone();
        let job_data_hash = self.config.job_data_hash();
        let active_jobs_list = self.config.active_jobs_list();
        let signal_list = self.config.signal_list();
        let job_id = TaskId::new();
        let ctx = Context {
            id: job_id.clone(),
            ..Default::default()
        };
        let job = C::encode(&RedisJob { ctx, job })
            .map_err(|e| (ErrorKind::IoError, "Encode error", e.into().to_string()))?;
        push_job
            .key(job_data_hash)
            .key(active_jobs_list)
            .key(signal_list)
            .arg(job_id.to_string())
            .arg(job)
            .invoke_async(conn)
            .await?;
        Ok(job_id.clone())
    }

    async fn schedule(&mut self, job: Self::Job, on: i64) -> Result<TaskId, RedisError> {
        let schedule_job = self.scripts.schedule_job.clone();
        let job_data_hash = self.config.job_data_hash();
        let scheduled_jobs_set = self.config.scheduled_jobs_set();
        let job_id = TaskId::new();
        let ctx = Context {
            id: job_id.clone(),
            ..Default::default()
        };
        let job = RedisJob { job, ctx };
        let job = C::encode(&job)
            .map_err(|e| (ErrorKind::IoError, "Encode error", e.into().to_string()))?;
        schedule_job
            .key(job_data_hash)
            .key(scheduled_jobs_set)
            .arg(job_id.to_string())
            .arg(job)
            .arg(on)
            .invoke_async(&mut self.conn)
            .await?;
        Ok(job_id.clone())
    }

    async fn len(&mut self) -> Result<i64, RedisError> {
        let all_jobs: i64 = redis::cmd("HLEN")
            .arg(&self.config.job_data_hash())
            .query_async(&mut self.conn)
            .await?;
        let done_jobs: i64 = redis::cmd("ZCOUNT")
            .arg(self.config.done_jobs_set())
            .arg("-inf")
            .arg("+inf")
            .query_async(&mut self.conn)
            .await?;
        Ok(all_jobs - done_jobs)
    }

    async fn fetch_by_id(
        &mut self,
        job_id: &TaskId,
    ) -> Result<Option<Request<Self::Job>>, RedisError> {
        let data: Value = redis::cmd("HMGET")
            .arg(&self.config.job_data_hash())
            .arg(job_id.to_string())
            .query_async(&mut self.conn)
            .await?;
        let bytes = deserialize_job(&data)?;

        let inner: RedisJob<T> = C::decode(bytes.to_vec())
            .map_err(|e| (ErrorKind::IoError, "Decode error", e.into().to_string()))?;
        Ok(Some(inner.into()))
    }
    async fn update(&mut self, job: Request<T>) -> Result<(), RedisError> {
        let job: RedisJob<T> = job.try_into()?;
        let bytes = C::encode(&job)
            .map_err(|e| (ErrorKind::IoError, "Encode error", e.into().to_string()))?;
        let _: i64 = redis::cmd("HSET")
            .arg(&self.config.job_data_hash())
            .arg(job.ctx.id.to_string())
            .arg(bytes)
            .query_async(&mut self.conn)
            .await?;
        Ok(())
    }

    async fn reschedule(&mut self, job: Request<T>, wait: Duration) -> Result<(), RedisError> {
        let schedule_job = self.scripts.schedule_job.clone();
        let job_id = job
            .get::<TaskId>()
            .cloned()
            .ok_or((ErrorKind::IoError, "Missing TaskId"))?;
        let worker_id = job
            .get::<WorkerId>()
            .cloned()
            .ok_or((ErrorKind::IoError, "Missing WorkerId"))?;
        let job = C::encode::<RedisJob<T>>(job.try_into()?)
            .map_err(|e| (ErrorKind::IoError, "Encode error", e.into().to_string()))?;
        let job_data_hash = self.config.job_data_hash();
        let scheduled_jobs_set = self.config.scheduled_jobs_set();
        let on: i64 = Utc::now().timestamp();
        let wait: i64 = wait
            .as_secs()
            .try_into()
            .map_err(|e: TryFromIntError| (ErrorKind::IoError, "Duration error", e.to_string()))?;
        let inflight_set = format!("{}:{}", self.config.inflight_jobs_set(), worker_id);
        let failed_jobs_set = self.config.failed_jobs_set();
        redis::cmd("SREM")
            .arg(inflight_set)
            .arg(job_id.to_string())
            .query_async(&mut self.conn)
            .await?;
        redis::cmd("ZADD")
            .arg(failed_jobs_set)
            .arg(on)
            .arg(job_id.to_string())
            .query_async(&mut self.conn)
            .await?;
        schedule_job
            .key(job_data_hash)
            .key(scheduled_jobs_set)
            .arg(job_id.to_string())
            .arg(job)
            .arg(on + wait)
            .invoke_async(&mut self.conn)
            .await
    }
    async fn is_empty(&mut self) -> Result<bool, RedisError> {
        self.len().map_ok(|res| res == 0).await
    }

    async fn vacuum(&mut self) -> Result<usize, RedisError> {
        let vacuum_script = self.scripts.vacuum.clone();
        vacuum_script
            .key(self.config.dead_jobs_set())
            .key(self.config.job_data_hash())
            .invoke_async(&mut self.conn)
            .await
    }
}

impl<T, Conn, C> RedisStorage<T, Conn, C>
where
    Conn: ConnectionLike + Send + Sync + 'static,
    C: Codec<Compact = Vec<u8>> + Send + 'static,
{
    /// Attempt to retry a job
    pub async fn retry(&mut self, worker_id: &WorkerId, task_id: &TaskId) -> Result<i32, RedisError>
    where
        T: Send + DeserializeOwned + Serialize + Unpin + Sync + 'static,
    {
        let retry_job = self.scripts.retry_job.clone();
        let inflight_set = format!("{}:{}", self.config.inflight_jobs_set(), worker_id);
        let scheduled_jobs_set = self.config.scheduled_jobs_set();
        let job_data_hash = self.config.job_data_hash();
        let failed_jobs_set = self.config.failed_jobs_set();
        let job_fut = self.fetch_by_id(task_id);
        let now: i64 = Utc::now().timestamp();
        let res = job_fut.await?;
        let conn = &mut self.conn;
        match res {
            Some(job) => {
                let attempt = job.get::<Attempt>().cloned().unwrap_or_default();
                if attempt.current() >= self.config.max_retries {
                    redis::cmd("ZADD")
                        .arg(failed_jobs_set)
                        .arg(now)
                        .arg(task_id.to_string())
                        .query_async(conn)
                        .await?;
                    self.kill(worker_id, task_id).await?;
                    return Ok(1);
                }
                let job = C::encode::<RedisJob<T>>(job.try_into()?)
                    .map_err(|e| (ErrorKind::IoError, "Encode error", e.into().to_string()))?;

                let res: Result<i32, RedisError> = retry_job
                    .key(inflight_set)
                    .key(scheduled_jobs_set)
                    .key(job_data_hash)
                    .arg(task_id.to_string())
                    .arg(now)
                    .arg(job)
                    .invoke_async(conn)
                    .await;
                match res {
                    Ok(count) => Ok(count),
                    Err(e) => Err(e),
                }
            }
            None => Err(RedisError::from((ErrorKind::ResponseError, "Id not found"))),
        }
    }

    /// Attempt to kill a job
    pub async fn kill(&mut self, worker_id: &WorkerId, task_id: &TaskId) -> Result<(), RedisError>
    where
        T: Send + DeserializeOwned + Serialize + Unpin + Sync + 'static,
    {
        let kill_job = self.scripts.kill_job.clone();
        let current_worker_id = format!("{}:{}", self.config.inflight_jobs_set(), worker_id);
        let job_data_hash = self.config.job_data_hash();
        let dead_jobs_set = self.config.dead_jobs_set();
        let now: i64 = Utc::now().timestamp();
        kill_job
            .key(current_worker_id)
            .key(dead_jobs_set)
            .key(job_data_hash)
            .arg(task_id.to_string())
            .arg(now)
            .arg("AbortError")
            .invoke_async(&mut self.conn)
            .await
    }

    /// Required to add scheduled jobs to the active set
    pub async fn enqueue_scheduled(&mut self, count: usize) -> Result<usize, RedisError> {
        let enqueue_jobs = self.scripts.enqueue_scheduled.clone();
        let scheduled_jobs_set = self.config.scheduled_jobs_set();
        let active_jobs_list = self.config.active_jobs_list();
        let signal_list = self.config.signal_list();
        let now: i64 = Utc::now().timestamp();
        let res: Result<usize, _> = enqueue_jobs
            .key(scheduled_jobs_set)
            .key(active_jobs_list)
            .key(signal_list)
            .arg(now)
            .arg(count)
            .invoke_async(&mut self.conn)
            .await;
        match res {
            Ok(count) => Ok(count),
            Err(e) => Err(e),
        }
    }

    /// Re-enqueue some jobs that might be abandoned.
    pub async fn reenqueue_active(&mut self, job_ids: Vec<&TaskId>) -> Result<(), RedisError> {
        let reenqueue_active = self.scripts.reenqueue_active.clone();
        let inflight_set = self.config.inflight_jobs_set().to_string();
        let active_jobs_list = self.config.active_jobs_list();
        let signal_list = self.config.signal_list();

        reenqueue_active
            .key(inflight_set)
            .key(active_jobs_list)
            .key(signal_list)
            .arg(
                job_ids
                    .into_iter()
                    .map(|j| j.to_string())
                    .collect::<Vec<String>>(),
            )
            .invoke_async(&mut self.conn)
            .await
    }
    /// Re-enqueue some jobs that might be orphaned.
    pub async fn reenqueue_orphaned(
        &mut self,
        count: usize,
        dead_since: i64,
    ) -> Result<usize, RedisError> {
        let reenqueue_orphaned = self.scripts.reenqueue_orphaned.clone();
        let consumers_set = self.config.consumers_set();
        let active_jobs_list = self.config.active_jobs_list();
        let signal_list = self.config.signal_list();

        let res: Result<usize, RedisError> = reenqueue_orphaned
            .key(consumers_set)
            .key(active_jobs_list)
            .key(signal_list)
            .arg(dead_since)
            .arg(count)
            .invoke_async(&mut self.conn)
            .await;
        match res {
            Ok(count) => Ok(count),
            Err(e) => Err(e),
        }
    }
}

#[cfg(test)]
mod tests {
    use apalis_core::generic_storage_test;
    use email_service::Email;

    use apalis_core::test_utils::apalis_test_service_fn;
    use apalis_core::test_utils::TestWrapper;

    generic_storage_test!(setup);

    use super::*;

    /// migrate DB and return a storage instance.
    async fn setup<T: Serialize + DeserializeOwned>() -> RedisStorage<T> {
        let redis_url = std::env::var("REDIS_URL").expect("No REDIS_URL is specified");
        // Because connections cannot be shared across async runtime
        // (different runtimes are created for each test),
        // we don't share the storage and tests must be run sequentially.
        let conn = connect(redis_url).await.unwrap();
        let mut storage = RedisStorage::new(conn);
        cleanup(&mut storage, &WorkerId::new("test-worker")).await;
        storage
    }

    /// rollback DB changes made by tests.
    ///
    /// You should execute this function in the end of a test
    async fn cleanup<T>(storage: &mut RedisStorage<T>, _worker_id: &WorkerId) {
        let _resp: String = redis::cmd("FLUSHDB")
            .query_async(&mut storage.conn)
            .await
            .expect("failed to Flushdb");
    }

    fn example_email() -> Email {
        Email {
            subject: "Test Subject".to_string(),
            to: "example@postgres".to_string(),
            text: "Some Text".to_string(),
        }
    }

    async fn consume_one(
        storage: &mut RedisStorage<Email>,
        worker_id: &WorkerId,
    ) -> Request<Email> {
        let stream = storage.fetch_next(worker_id);
        stream
            .await
            .expect("stream is empty")
            .first()
            .expect("failed to poll job")
            .clone()
    }

    async fn register_worker_at(storage: &mut RedisStorage<Email>) -> WorkerId {
        let worker = WorkerId::new("test-worker");

        storage
            .keep_alive(&worker)
            .await
            .expect("failed to register worker");
        worker
    }

    async fn register_worker(storage: &mut RedisStorage<Email>) -> WorkerId {
        register_worker_at(storage).await
    }

    async fn push_email(storage: &mut RedisStorage<Email>, email: Email) {
        storage.push(email).await.expect("failed to push a job");
    }

    async fn get_job(storage: &mut RedisStorage<Email>, job_id: &TaskId) -> Request<Email> {
        storage
            .fetch_by_id(job_id)
            .await
            .expect("failed to fetch job by id")
            .expect("no job found by id")
    }

    #[tokio::test]
    async fn test_consume_last_pushed_job() {
        let mut storage = setup().await;
        push_email(&mut storage, example_email()).await;

        let worker_id = register_worker(&mut storage).await;

        let _job = consume_one(&mut storage, &worker_id).await;
    }

    #[tokio::test]
    async fn test_acknowledge_job() {
        let mut storage = setup().await;
        push_email(&mut storage, example_email()).await;

        let worker_id = register_worker(&mut storage).await;

        let job = consume_one(&mut storage, &worker_id).await;
        let ctx = job.get::<Context>().unwrap();

        storage
            .ack(ctx, &Ok(()))
            .await
            .expect("failed to acknowledge the job");

        let _job = get_job(&mut storage, &ctx.id).await;
    }

    #[tokio::test]
    async fn test_kill_job() {
        let mut storage = setup().await;

        push_email(&mut storage, example_email()).await;

        let worker_id = register_worker(&mut storage).await;

        let job = consume_one(&mut storage, &worker_id).await;
        let job_id = &job.get::<Context>().unwrap().id;

        storage
            .kill(&worker_id, &job_id)
            .await
            .expect("failed to kill job");

        let _job = get_job(&mut storage, &job_id).await;
    }

    #[tokio::test]
    async fn test_heartbeat_renqueueorphaned_pulse_last_seen_6min() {
        let mut storage = setup().await;

        push_email(&mut storage, example_email()).await;

        let worker_id = register_worker_at(&mut storage).await;

        let _job = consume_one(&mut storage, &worker_id).await;
        storage
            .reenqueue_orphaned(5, 300)
            .await
            .expect("failed to reenqueue_orphaned");
    }

    #[tokio::test]
    async fn test_heartbeat_renqueueorphaned_pulse_last_seen_4min() {
        let mut storage = setup().await;

        push_email(&mut storage, example_email()).await;

        let worker_id = register_worker_at(&mut storage).await;

        let _job = consume_one(&mut storage, &worker_id).await;
        storage
            .reenqueue_orphaned(5, 300)
            .await
            .expect("failed to reenqueue_orphaned");
    }
}<|MERGE_RESOLUTION|>--- conflicted
+++ resolved
@@ -22,10 +22,11 @@
 use serde::{de::DeserializeOwned, Deserialize, Serialize};
 use std::any::type_name;
 use std::fmt::{self, Debug};
-use std::io;
 use std::num::TryFromIntError;
 use std::time::SystemTime;
 use std::{marker::PhantomData, time::Duration};
+
+use crate::build_error;
 
 /// Shorthand to create a client and connect
 pub async fn connect<S: IntoConnectionInfo>(redis: S) -> Result<ConnectionManager, RedisError> {
@@ -604,37 +605,6 @@
 {
     async fn fetch_next(&mut self, worker_id: &WorkerId) -> Result<Vec<Request<T>>, RedisError> {
         let fetch_jobs = self.scripts.get_jobs.clone();
-<<<<<<< HEAD
-        let consumers_set = self.queue.consumers_set.to_string();
-        let active_jobs_list = self.queue.active_jobs_list.to_string();
-        let job_data_hash = self.queue.job_data_hash.to_string();
-        let inflight_set = format!("{}:{}", self.queue.inflight_jobs_set, worker_id);
-        let signal_list = self.queue.signal_list.to_string();
-        let codec = self.codec.clone();
-        Box::pin(try_stream! {
-            loop {
-                apalis_core::sleep(interval).await;
-                let result: Result<Vec<Value>, _> = fetch_jobs
-                    .key(&consumers_set)
-                    .key(&active_jobs_list)
-                    .key(&inflight_set)
-                    .key(&job_data_hash)
-                    .key(&signal_list)
-                    .arg(buffer_size) // No of jobs to fetch
-                    .arg(&inflight_set)
-                    .invoke_async(&mut conn).await;
-                match result {
-                    Ok(jobs) => {
-                        for job in jobs {
-                            yield deserialize_job(&job).map(|res| codec.decode(res)).transpose()?.map(Into::into)
-                        }
-                    },
-                    Err(e) => {
-                        warn!("An error occurred during streaming jobs: {e}");
-                    }
-                }
-
-=======
         let consumers_set = self.config.consumers_set();
         let active_jobs_list = self.config.active_jobs_list();
         let job_data_hash = self.config.job_data_hash();
@@ -642,7 +612,7 @@
         let signal_list = self.config.signal_list();
         let namespace = self.config.namespace.clone();
 
-        let result = fetch_jobs
+        let result: Result<Vec<Value>, RedisError> = fetch_jobs
             .key(&consumers_set)
             .key(&active_jobs_list)
             .key(&inflight_set)
@@ -650,15 +620,15 @@
             .key(&signal_list)
             .arg(self.config.buffer_size) // No of jobs to fetch
             .arg(&inflight_set)
-            .invoke_async::<_, Vec<Value>>(&mut self.conn)
+            .invoke_async(&mut self.conn)
             .await;
->>>>>>> 6b85ac4d
 
         match result {
             Ok(jobs) => {
                 let mut processed = vec![];
                 for job in jobs {
-                    let bytes = deserialize_job(&job)?;
+                    let bytes = deserialize_job(&job)
+                        .ok_or(build_error("Invalid data returned from backend"))?;
                     let mut request: RedisJob<T> = C::decode(bytes.to_vec())
                         .map_err(|e| build_error(&e.into().to_string()))?;
                     request.ctx_mut().lock_by = Some(worker_id.clone());
@@ -676,7 +646,6 @@
     }
 }
 
-<<<<<<< HEAD
 fn deserialize_job(job: &Value) -> Option<&Vec<u8>> {
     match job {
         Value::BulkString(v) => Some(v),
@@ -687,26 +656,6 @@
             );
             None
         }
-=======
-fn build_error(message: &str) -> RedisError {
-    RedisError::from(io::Error::new(io::ErrorKind::InvalidData, message))
-}
-
-fn deserialize_job(job: &Value) -> Result<&Vec<u8>, RedisError> {
-    match job {
-        Value::Data(bytes) => Ok(bytes),
-        Value::Bulk(val) => val
-            .first()
-            .and_then(|val| {
-                if let Value::Data(bytes) = val {
-                    Some(bytes)
-                } else {
-                    None
-                }
-            })
-            .ok_or(build_error("Value::Bulk: Invalid data returned by storage")),
-        _ => Err(build_error("unknown result type for next message")),
->>>>>>> 6b85ac4d
     }
 }
 
@@ -807,7 +756,8 @@
             .arg(job_id.to_string())
             .query_async(&mut self.conn)
             .await?;
-        let bytes = deserialize_job(&data)?;
+        let bytes =
+            deserialize_job(&data).ok_or(build_error("Invalid data returned from backend"))?;
 
         let inner: RedisJob<T> = C::decode(bytes.to_vec())
             .map_err(|e| (ErrorKind::IoError, "Decode error", e.into().to_string()))?;
