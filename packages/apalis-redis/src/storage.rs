use apalis_core::codec::json::JsonCodec;
use apalis_core::error::{BoxDynError, Error};
use apalis_core::layers::{Ack, AckLayer, Service};
use apalis_core::poller::controller::Controller;
use apalis_core::poller::stream::BackendStream;
use apalis_core::poller::Poller;
use apalis_core::request::{Parts, Request, RequestStream};
use apalis_core::response::Response;
use apalis_core::service_fn::FromRequest;
use apalis_core::storage::Storage;
use apalis_core::task::namespace::Namespace;
use apalis_core::task::task_id::TaskId;
use apalis_core::worker::{Event, Worker, WorkerId};
use apalis_core::{backend::Backend, codec::Codec};
use chrono::{DateTime, Utc};
use futures::channel::mpsc::{self, SendError, Sender};
use futures::{select, FutureExt, SinkExt, StreamExt, TryFutureExt};
use log::*;
use redis::aio::ConnectionLike;
use redis::ErrorKind;
use redis::{aio::ConnectionManager, Client, IntoConnectionInfo, RedisError, Script, Value};
use serde::{de::DeserializeOwned, Deserialize, Serialize};
use std::any::type_name;
use std::fmt::{self, Debug};
use std::io;
use std::num::TryFromIntError;
use std::time::SystemTime;
use std::{marker::PhantomData, time::Duration};

/// Shorthand to create a client and connect
pub async fn connect<S: IntoConnectionInfo>(redis: S) -> Result<ConnectionManager, RedisError> {
    let client = Client::open(redis.into_connection_info()?)?;
    let conn = client.get_connection_manager().await?;
    Ok(conn)
}

const ACTIVE_JOBS_LIST: &str = "{queue}:active";
const CONSUMERS_SET: &str = "{queue}:consumers";
const DEAD_JOBS_SET: &str = "{queue}:dead";
const DONE_JOBS_SET: &str = "{queue}:done";
const FAILED_JOBS_SET: &str = "{queue}:failed";
const INFLIGHT_JOB_SET: &str = "{queue}:inflight";
const JOB_DATA_HASH: &str = "{queue}:data";
const SCHEDULED_JOBS_SET: &str = "{queue}:scheduled";
const SIGNAL_LIST: &str = "{queue}:signal";

/// Represents redis key names for various components of the RedisStorage.
///
/// This struct defines keys used in Redis to manage jobs and their lifecycle in the storage.
#[derive(Clone, Debug)]
pub struct RedisQueueInfo {
    /// Key for the list of currently active jobs.
    pub active_jobs_list: String,

    /// Key for the set of active consumers.
    pub consumers_set: String,

    /// Key for the set of jobs that are no longer retryable.
    pub dead_jobs_set: String,

    /// Key for the set of jobs that have completed successfully.
    pub done_jobs_set: String,

    /// Key for the set of jobs that have failed.
    pub failed_jobs_set: String,

    /// Key for the set of jobs that are currently being processed.
    pub inflight_jobs_set: String,

    /// Key for the hash storing data for each job.
    pub job_data_hash: String,

    /// Key for the set of jobs scheduled for future execution.
    pub scheduled_jobs_set: String,

    /// Key for the list used for signaling and communication between consumers and producers.
    pub signal_list: String,
}

#[derive(Clone, Debug)]
pub(crate) struct RedisScript {
    done_job: Script,
    enqueue_scheduled: Script,
    get_jobs: Script,
    kill_job: Script,
    push_job: Script,
    reenqueue_active: Script,
    reenqueue_orphaned: Script,
    register_consumer: Script,
    retry_job: Script,
    schedule_job: Script,
    vacuum: Script,
    pub(crate) stats: Script,
}

/// The context for a redis storage job
#[derive(Clone, Debug, Serialize, Deserialize)]
pub struct RedisContext {
    max_attempts: usize,
    lock_by: Option<WorkerId>,
    run_at: Option<SystemTime>,
}

impl Default for RedisContext {
    fn default() -> Self {
        Self {
            max_attempts: 5,
            lock_by: None,
            run_at: None,
        }
    }
}

impl<Req> FromRequest<Request<Req, RedisContext>> for RedisContext {
    fn from_request(req: &Request<Req, RedisContext>) -> Result<Self, Error> {
        Ok(req.parts.context.clone())
    }
}

/// Errors that can occur while polling a Redis backend.
#[derive(thiserror::Error, Debug)]
pub enum RedisPollError {
    /// Error during a keep-alive heartbeat.
    #[error("KeepAlive heartbeat encountered an error: `{0}`")]
    KeepAliveError(RedisError),

    /// Error during enqueueing scheduled tasks.
    #[error("EnqueueScheduled heartbeat encountered an error: `{0}`")]
    EnqueueScheduledError(RedisError),

    /// Error during polling for the next task or message.
    #[error("PollNext heartbeat encountered an error: `{0}`")]
    PollNextError(RedisError),

    /// Error during enqueueing tasks for worker consumption.
    #[error("Enqueue for worker consumption encountered an error: `{0}`")]
    EnqueueError(SendError),

    /// Error during acknowledgment of tasks.
    #[error("Ack heartbeat encountered an error: `{0}`")]
    AckError(RedisError),

    /// Error during re-enqueuing orphaned tasks.
    #[error("ReenqueueOrphaned heartbeat encountered an error: `{0}`")]
    ReenqueueOrphanedError(RedisError),
}

/// Config for a [RedisStorage]
#[derive(Clone, Debug)]
pub struct Config {
    poll_interval: Duration,
    buffer_size: usize,
    keep_alive: Duration,
    enqueue_scheduled: Duration,
    reenqueue_orphaned_after: Duration,
    namespace: String,
}

impl Default for Config {
    fn default() -> Self {
        Self {
            poll_interval: Duration::from_millis(100),
            buffer_size: 10,
            keep_alive: Duration::from_secs(30),
            enqueue_scheduled: Duration::from_secs(30),
            reenqueue_orphaned_after: Duration::from_secs(300),
            namespace: String::from("apalis_redis"),
        }
    }
}

impl Config {
    /// Get the interval of polling
    pub fn get_poll_interval(&self) -> &Duration {
        &self.poll_interval
    }

    /// Get the number of jobs to fetch
    pub fn get_buffer_size(&self) -> usize {
        self.buffer_size
    }

    /// get the keep live rate
    pub fn get_keep_alive(&self) -> &Duration {
        &self.keep_alive
    }

    /// get the enqueued setting
    pub fn get_enqueue_scheduled(&self) -> &Duration {
        &self.enqueue_scheduled
    }

    /// get the namespace
    pub fn get_namespace(&self) -> &String {
        &self.namespace
    }

    /// get the poll interval
    pub fn set_poll_interval(mut self, poll_interval: Duration) -> Self {
        self.poll_interval = poll_interval;
        self
    }

    /// set the buffer setting
    pub fn set_buffer_size(mut self, buffer_size: usize) -> Self {
        self.buffer_size = buffer_size;
        self
    }

    /// set the keep-alive setting
    pub fn set_keep_alive(mut self, keep_alive: Duration) -> Self {
        self.keep_alive = keep_alive;
        self
    }

    /// get the enqueued setting
    pub fn set_enqueue_scheduled(mut self, enqueue_scheduled: Duration) -> Self {
        self.enqueue_scheduled = enqueue_scheduled;
        self
    }

    /// set the namespace for the Storage
    pub fn set_namespace(mut self, namespace: &str) -> Self {
        self.namespace = namespace.to_string();
        self
    }

    /// Returns the Redis key for the list of pending jobs associated with the queue.
    /// The key is dynamically generated using the namespace of the queue.
    ///
    /// # Returns
    /// A `String` representing the Redis key for the pending jobs list.
    pub fn active_jobs_list(&self) -> String {
        ACTIVE_JOBS_LIST.replace("{queue}", &self.namespace)
    }

    /// Returns the Redis key for the set of consumers associated with the queue.
    /// The key is dynamically generated using the namespace of the queue.
    ///
    /// # Returns
    /// A `String` representing the Redis key for the consumers set.
    pub fn consumers_set(&self) -> String {
        CONSUMERS_SET.replace("{queue}", &self.namespace)
    }

    /// Returns the Redis key for the set of dead jobs associated with the queue.
    /// The key is dynamically generated using the namespace of the queue.
    ///
    /// # Returns
    /// A `String` representing the Redis key for the dead jobs set.
    pub fn dead_jobs_set(&self) -> String {
        DEAD_JOBS_SET.replace("{queue}", &self.namespace)
    }

    /// Returns the Redis key for the set of done jobs associated with the queue.
    /// The key is dynamically generated using the namespace of the queue.
    ///
    /// # Returns
    /// A `String` representing the Redis key for the done jobs set.
    pub fn done_jobs_set(&self) -> String {
        DONE_JOBS_SET.replace("{queue}", &self.namespace)
    }

    /// Returns the Redis key for the set of failed jobs associated with the queue.
    /// The key is dynamically generated using the namespace of the queue.
    ///
    /// # Returns
    /// A `String` representing the Redis key for the failed jobs set.
    pub fn failed_jobs_set(&self) -> String {
        FAILED_JOBS_SET.replace("{queue}", &self.namespace)
    }

    /// Returns the Redis key for the set of inflight jobs associated with the queue.
    /// The key is dynamically generated using the namespace of the queue.
    ///
    /// # Returns
    /// A `String` representing the Redis key for the inflight jobs set.
    pub fn inflight_jobs_set(&self) -> String {
        INFLIGHT_JOB_SET.replace("{queue}", &self.namespace)
    }

    /// Returns the Redis key for the hash storing job data associated with the queue.
    /// The key is dynamically generated using the namespace of the queue.
    ///
    /// # Returns
    /// A `String` representing the Redis key for the job data hash.
    pub fn job_data_hash(&self) -> String {
        JOB_DATA_HASH.replace("{queue}", &self.namespace)
    }

    /// Returns the Redis key for the set of scheduled jobs associated with the queue.
    /// The key is dynamically generated using the namespace of the queue.
    ///
    /// # Returns
    /// A `String` representing the Redis key for the scheduled jobs set.
    pub fn scheduled_jobs_set(&self) -> String {
        SCHEDULED_JOBS_SET.replace("{queue}", &self.namespace)
    }

    /// Returns the Redis key for the list of signals associated with the queue.
    /// The key is dynamically generated using the namespace of the queue.
    ///
    /// # Returns
    /// A `String` representing the Redis key for the signal list.
    pub fn signal_list(&self) -> String {
        SIGNAL_LIST.replace("{queue}", &self.namespace)
    }

    /// Gets the reenqueue_orphaned_after duration.
    pub fn reenqueue_orphaned_after(&self) -> Duration {
        self.reenqueue_orphaned_after
    }

    /// Gets a mutable reference to the reenqueue_orphaned_after.
    pub fn reenqueue_orphaned_after_mut(&mut self) -> &mut Duration {
        &mut self.reenqueue_orphaned_after
    }

    /// Occasionally some workers die, or abandon jobs because of panics.
    /// This is the time a task takes before its back to the queue
    ///
    /// Defaults to 5 minutes
    pub fn set_reenqueue_orphaned_after(mut self, after: Duration) -> Self {
        self.reenqueue_orphaned_after = after;
        self
    }
}

/// Represents a [Storage] that uses Redis for storage.
pub struct RedisStorage<T, Conn = ConnectionManager, C = JsonCodec<Vec<u8>>> {
    conn: Conn,
    job_type: PhantomData<T>,
    pub(super) scripts: RedisScript,
    controller: Controller,
    config: Config,
    codec: PhantomData<C>,
}

impl<T, Conn, C> fmt::Debug for RedisStorage<T, Conn, C> {
    fn fmt(&self, f: &mut fmt::Formatter<'_>) -> fmt::Result {
        f.debug_struct("RedisStorage")
            .field("conn", &"ConnectionManager")
            .field("job_type", &std::any::type_name::<T>())
            .field("scripts", &self.scripts)
            .field("config", &self.config)
            .finish()
    }
}

impl<T, Conn: Clone, C> Clone for RedisStorage<T, Conn, C> {
    fn clone(&self) -> Self {
        Self {
            conn: self.conn.clone(),
            job_type: PhantomData,
            scripts: self.scripts.clone(),
            controller: self.controller.clone(),
            config: self.config.clone(),
            codec: self.codec,
        }
    }
}

impl<T: Serialize + DeserializeOwned, Conn> RedisStorage<T, Conn, JsonCodec<Vec<u8>>> {
    /// Start a new connection
    pub fn new(conn: Conn) -> RedisStorage<T, Conn, JsonCodec<Vec<u8>>> {
        Self::new_with_codec::<JsonCodec<Vec<u8>>>(
            conn,
            Config::default().set_namespace(type_name::<T>()),
        )
    }

    /// Start a connection with a custom config
    pub fn new_with_config(
        conn: Conn,
        config: Config,
    ) -> RedisStorage<T, Conn, JsonCodec<Vec<u8>>> {
        Self::new_with_codec::<JsonCodec<Vec<u8>>>(conn, config)
    }

    /// Start a new connection providing custom config and a codec
    pub fn new_with_codec<K>(conn: Conn, config: Config) -> RedisStorage<T, Conn, K>
    where
        K: Codec + Sync + Send + 'static,
    {
        RedisStorage {
            conn,
            job_type: PhantomData,
            controller: Controller::new(),
            config,
            codec: PhantomData::<K>,
            scripts: RedisScript {
                done_job: redis::Script::new(include_str!("../lua/done_job.lua")),
                push_job: redis::Script::new(include_str!("../lua/push_job.lua")),
                retry_job: redis::Script::new(include_str!("../lua/retry_job.lua")),
                enqueue_scheduled: redis::Script::new(include_str!(
                    "../lua/enqueue_scheduled_jobs.lua"
                )),
                get_jobs: redis::Script::new(include_str!("../lua/get_jobs.lua")),
                register_consumer: redis::Script::new(include_str!("../lua/register_consumer.lua")),
                kill_job: redis::Script::new(include_str!("../lua/kill_job.lua")),
                reenqueue_active: redis::Script::new(include_str!(
                    "../lua/reenqueue_active_jobs.lua"
                )),
                reenqueue_orphaned: redis::Script::new(include_str!(
                    "../lua/reenqueue_orphaned_jobs.lua"
                )),
                schedule_job: redis::Script::new(include_str!("../lua/schedule_job.lua")),
                vacuum: redis::Script::new(include_str!("../lua/vacuum.lua")),
                stats: redis::Script::new(include_str!("../lua/stats.lua")),
            },
        }
    }

    /// Get current connection
    pub fn get_connection(&self) -> &Conn {
        &self.conn
    }

    /// Get the config used by the storage
    pub fn get_config(&self) -> &Config {
        &self.config
    }
}

impl<T, Conn, C> RedisStorage<T, Conn, C> {
    /// Get the underlying codec details
    pub fn get_codec(&self) -> &PhantomData<C> {
        &self.codec
    }
}

impl<T, Conn, C> Backend<Request<T, RedisContext>> for RedisStorage<T, Conn, C>
where
    T: Serialize + DeserializeOwned + Sync + Send + Unpin + 'static,
    Conn: ConnectionLike + Send + Sync + 'static,
    C: Codec<Compact = Vec<u8>> + Send + 'static,
{
    type Stream = BackendStream<RequestStream<Request<T, RedisContext>>>;

    type Layer = AckLayer<Sender<(RedisContext, Response<Self::Compact>)>, T, RedisContext, C>;

<<<<<<< HEAD
    type Codec = C;

    fn poll<Svc: Service<Request<T, RedisContext>>>(
=======
    type Compact = Vec<u8>;

    fn poll(
>>>>>>> bdc2bcc6
        mut self,
        worker: &Worker<apalis_core::worker::Context>,
    ) -> Poller<Self::Stream, Self::Layer> {
        let (mut tx, rx) = mpsc::channel(self.config.buffer_size);
        let (ack, ack_rx) =
            mpsc::channel::<(RedisContext, Response<Self::Compact>)>(self.config.buffer_size);
        let layer = AckLayer::new(ack);
        let controller = self.controller.clone();
        let config = self.config.clone();
        let stream: RequestStream<Request<T, RedisContext>> = Box::pin(rx);
        let worker = worker.clone();
        let heartbeat = async move {
            // Lets reenqueue any jobs that belonged to this worker in case of a death
            if let Err(e) = self
                .reenqueue_orphaned((config.buffer_size * 10) as i32, Utc::now())
                .await
            {
                worker.emit(Event::Error(Box::new(
                    RedisPollError::ReenqueueOrphanedError(e),
                )));
            }

            let mut reenqueue_orphaned_stm =
                apalis_core::interval::interval(config.poll_interval).fuse();

            let mut keep_alive_stm = apalis_core::interval::interval(config.keep_alive).fuse();

            let mut enqueue_scheduled_stm =
                apalis_core::interval::interval(config.enqueue_scheduled).fuse();

            let mut poll_next_stm = apalis_core::interval::interval(config.poll_interval).fuse();

            let mut ack_stream = ack_rx.fuse();

            if let Err(e) = self.keep_alive(worker.id()).await {
                worker.emit(Event::Error(Box::new(RedisPollError::KeepAliveError(e))));
            }

            loop {
                select! {
                    _ = keep_alive_stm.next() => {
                        if let Err(e) = self.keep_alive(worker.id()).await {
                            worker.emit(Event::Error(Box::new(RedisPollError::KeepAliveError(e))));
                        }
                    }
                    _ = enqueue_scheduled_stm.next() => {
                        if let Err(e) = self.enqueue_scheduled(config.buffer_size).await {
                            worker.emit(Event::Error(Box::new(RedisPollError::EnqueueScheduledError(e))));
                        }
                    }
                    _ = poll_next_stm.next() => {
                        if worker.is_ready() {
                            let res = self.fetch_next(worker.id()).await;
                            match res {
                                Err(e) => {
                                    worker.emit(Event::Error(Box::new(RedisPollError::PollNextError(e))));
                                }
                                Ok(res) => {
                                    for job in res {
                                        if let Err(e) = tx.send(Ok(Some(job))).await {
                                            worker.emit(Event::Error(Box::new(RedisPollError::EnqueueError(e))));
                                        }
                                    }
                                }
                            }
                        } else {
                            continue;
                        }

                    }
                    id_to_ack = ack_stream.next() => {
                        if let Some((ctx, res)) = id_to_ack {
                            if let Err(e) = self.ack(&ctx, &res).await {
                                worker.emit(Event::Error(Box::new(RedisPollError::AckError(e))));
                            }
                        }
                    }
                    _ = reenqueue_orphaned_stm.next() => {
                        let dead_since = Utc::now()
                            - chrono::Duration::from_std(config.reenqueue_orphaned_after).unwrap();
                        if let Err(e) = self.reenqueue_orphaned((config.buffer_size * 10) as i32, dead_since).await {
                            worker.emit(Event::Error(Box::new(RedisPollError::ReenqueueOrphanedError(e))));
                        }
                    }
                };
            }
        };
        Poller::new_with_layer(
            BackendStream::new(stream, controller),
            heartbeat.boxed(),
            layer,
        )
    }
}

impl<T, Conn, C, Res> Ack<T, Res, C> for RedisStorage<T, Conn, C>
where
    T: Sync + Send + Serialize + DeserializeOwned + Unpin + 'static,
    Conn: ConnectionLike + Send + Sync + 'static,
    C: Codec<Compact = Vec<u8>> + Send + 'static,
    Res: Serialize + Sync + Send + 'static,
{
    type Context = RedisContext;
    type AckError = RedisError;
    async fn ack(&mut self, ctx: &Self::Context, res: &Response<Res>) -> Result<(), RedisError> {
        // Lets update the number of attempts
        // TODO: move attempts to its own key
        let mut task = self
            .fetch_by_id(&res.task_id)
            .await?
            .expect("must be a valid task");
        task.parts.attempt = res.attempt.clone();
        self.update(task).await?;
        // End of expensive update

        let inflight_set = format!(
            "{}:{}",
            self.config.inflight_jobs_set(),
            ctx.lock_by.clone().unwrap()
        );

        let now: i64 = Utc::now().timestamp();
        let task_id = res.task_id.to_string();
        match &res.inner {
            Ok(success_res) => {
                let done_job = self.scripts.done_job.clone();
                let done_jobs_set = &self.config.done_jobs_set();
                done_job
                    .key(inflight_set)
                    .key(done_jobs_set)
                    .key(self.config.job_data_hash())
                    .arg(task_id)
                    .arg(now)
                    .arg(C::encode(success_res).map_err(Into::into).unwrap())
                    .invoke_async(&mut self.conn)
                    .await
            }
            Err(e) => match e {
                Error::Abort(e) => {
                    let worker_id = ctx.lock_by.as_ref().unwrap();
                    self.kill(worker_id, &res.task_id, &e).await
                }
                _ => {
                    if ctx.max_attempts > res.attempt.current() {
                        let worker_id = ctx.lock_by.as_ref().unwrap();
                        self.retry(worker_id, &res.task_id).await.map(|_| ())
                    } else {
                        let worker_id = ctx.lock_by.as_ref().unwrap();

                        self.kill(
                            worker_id,
                            &res.task_id,
                            &(Box::new(io::Error::new(
                                io::ErrorKind::Interrupted,
                                format!("Max retries of {} exceeded", ctx.max_attempts),
                            )) as BoxDynError),
                        )
                        .await
                    }
                }
            },
        }
    }
}

impl<T, Conn, C> RedisStorage<T, Conn, C>
where
    T: DeserializeOwned + Send + Unpin + Send + Sync + 'static,
    Conn: ConnectionLike + Send + Sync + 'static,
    C: Codec<Compact = Vec<u8>>,
{
    async fn fetch_next(
        &mut self,
        worker_id: &WorkerId,
    ) -> Result<Vec<Request<T, RedisContext>>, RedisError> {
        let fetch_jobs = self.scripts.get_jobs.clone();
        let consumers_set = self.config.consumers_set();
        let active_jobs_list = self.config.active_jobs_list();
        let job_data_hash = self.config.job_data_hash();
        let inflight_set = format!("{}:{}", self.config.inflight_jobs_set(), worker_id);
        let signal_list = self.config.signal_list();
        let namespace = &self.config.namespace;

        let result = fetch_jobs
            .key(&consumers_set)
            .key(&active_jobs_list)
            .key(&inflight_set)
            .key(&job_data_hash)
            .key(&signal_list)
            .arg(self.config.buffer_size) // No of jobs to fetch
            .arg(&inflight_set)
            .invoke_async::<Vec<Value>>(&mut self.conn)
            .await;

        match result {
            Ok(jobs) => {
                let mut processed = vec![];
                for job in jobs {
                    let bytes = deserialize_job(&job)?;
                    let mut request: Request<T, RedisContext> =
                        C::decode(bytes.clone()).map_err(|e| build_error(&e.into().to_string()))?;
                    request.parts.context.lock_by = Some(worker_id.clone());
                    request.parts.namespace = Some(Namespace(namespace.clone()));
                    processed.push(request)
                }
                Ok(processed)
            }
            Err(e) => {
                warn!("An error occurred during streaming jobs: {e}");
                if matches!(e.kind(), ErrorKind::ResponseError)
                    && e.to_string().contains("consumer not registered script")
                {
                    self.keep_alive(worker_id).await?;
                }
                Err(e)
            }
        }
    }
}

fn build_error(message: &str) -> RedisError {
    RedisError::from(io::Error::new(io::ErrorKind::InvalidData, message))
}

fn deserialize_job(job: &Value) -> Result<&Vec<u8>, RedisError> {
    match job {
        Value::BulkString(bytes) => Ok(bytes),
        Value::Array(val) | Value::Set(val) => val
            .first()
            .and_then(|val| {
                if let Value::BulkString(bytes) = val {
                    Some(bytes)
                } else {
                    None
                }
            })
            .ok_or(build_error("Value::Bulk: Invalid data returned by storage")),
        _ => Err(build_error("unknown result type for next message")),
    }
}

impl<T, Conn: ConnectionLike, C> RedisStorage<T, Conn, C> {
    async fn keep_alive(&mut self, worker_id: &WorkerId) -> Result<(), RedisError> {
        let register_consumer = self.scripts.register_consumer.clone();
        let inflight_set = format!("{}:{}", self.config.inflight_jobs_set(), worker_id);
        let consumers_set = self.config.consumers_set();

        let now: i64 = Utc::now().timestamp();

        register_consumer
            .key(consumers_set)
            .arg(now)
            .arg(inflight_set)
            .invoke_async(&mut self.conn)
            .await
    }
}

impl<T, Conn, C> Storage for RedisStorage<T, Conn, C>
where
    T: Serialize + DeserializeOwned + Send + 'static + Unpin + Sync,
    Conn: ConnectionLike + Send + Sync + 'static,
    C: Codec<Compact = Vec<u8>> + Send + 'static,
{
    type Job = T;
    type Error = RedisError;
    type Context = RedisContext;

    type Codec = C;

    async fn push_request(
        &mut self,
        req: Request<T, RedisContext>,
    ) -> Result<Parts<Self::Context>, RedisError> {
        let conn = &mut self.conn;
        let push_job = self.scripts.push_job.clone();
        let job_data_hash = self.config.job_data_hash();
        let active_jobs_list = self.config.active_jobs_list();
        let signal_list = self.config.signal_list();

        let job = C::encode(&req)
            .map_err(|e| (ErrorKind::IoError, "Encode error", e.into().to_string()))?;
        push_job
            .key(job_data_hash)
            .key(active_jobs_list)
            .key(signal_list)
            .arg(req.parts.task_id.to_string())
            .arg(job)
            .invoke_async(conn)
            .await?;
        Ok(req.parts)
    }

    async fn push_raw_request(
        &mut self,
        req: Request<Self::Compact, Self::Context>,
    ) -> Result<Parts<Self::Context>, Self::Error> {
        let conn = &mut self.conn;
        let push_job = self.scripts.push_job.clone();
        let job_data_hash = self.config.job_data_hash();
        let active_jobs_list = self.config.active_jobs_list();
        let signal_list = self.config.signal_list();

        let job = C::encode(&req)
            .map_err(|e| (ErrorKind::IoError, "Encode error", e.into().to_string()))?;
        push_job
            .key(job_data_hash)
            .key(active_jobs_list)
            .key(signal_list)
            .arg(req.parts.task_id.to_string())
            .arg(job)
            .invoke_async(conn)
            .await?;
        Ok(req.parts)
    }

    async fn schedule_request(
        &mut self,
        req: Request<Self::Job, RedisContext>,
        on: i64,
    ) -> Result<Parts<Self::Context>, RedisError> {
        let schedule_job = self.scripts.schedule_job.clone();
        let job_data_hash = self.config.job_data_hash();
        let scheduled_jobs_set = self.config.scheduled_jobs_set();
        let job = C::encode(&req)
            .map_err(|e| (ErrorKind::IoError, "Encode error", e.into().to_string()))?;
        schedule_job
            .key(job_data_hash)
            .key(scheduled_jobs_set)
            .arg(req.parts.task_id.to_string())
            .arg(job)
            .arg(on)
            .invoke_async(&mut self.conn)
            .await?;
        Ok(req.parts)
    }

    async fn len(&mut self) -> Result<i64, RedisError> {
        let pending_jobs: i64 = redis::cmd("LLEN")
            .arg(self.config.active_jobs_list())
            .query_async(&mut self.conn)
            .await?;

        Ok(pending_jobs)
    }

    async fn fetch_by_id(
        &mut self,
        job_id: &TaskId,
    ) -> Result<Option<Request<Self::Job, RedisContext>>, RedisError> {
        let data: Value = redis::cmd("HMGET")
            .arg(self.config.job_data_hash())
            .arg(job_id.to_string())
            .query_async(&mut self.conn)
            .await?;
        let bytes = deserialize_job(&data)?;

        let inner: Request<T, RedisContext> = C::decode(bytes.to_vec())
            .map_err(|e| (ErrorKind::IoError, "Decode error", e.into().to_string()))?;
        Ok(Some(inner))
    }
    async fn update(&mut self, job: Request<T, RedisContext>) -> Result<(), RedisError> {
        let task_id = job.parts.task_id.to_string();
        let bytes = C::encode(&job)
            .map_err(|e| (ErrorKind::IoError, "Encode error", e.into().to_string()))?;
        let _: i64 = redis::cmd("HSET")
            .arg(self.config.job_data_hash())
            .arg(task_id)
            .arg(bytes)
            .query_async(&mut self.conn)
            .await?;
        Ok(())
    }

    async fn reschedule(
        &mut self,
        job: Request<T, RedisContext>,
        wait: Duration,
    ) -> Result<(), RedisError> {
        let schedule_job = self.scripts.schedule_job.clone();
        let job_id = &job.parts.task_id;
        let worker_id = &job.parts.context.lock_by.clone().unwrap();
        let job = C::encode(&job)
            .map_err(|e| (ErrorKind::IoError, "Encode error", e.into().to_string()))?;
        let job_data_hash = self.config.job_data_hash();
        let scheduled_jobs_set = self.config.scheduled_jobs_set();
        let on: i64 = Utc::now().timestamp();
        let wait: i64 = wait
            .as_secs()
            .try_into()
            .map_err(|e: TryFromIntError| (ErrorKind::IoError, "Duration error", e.to_string()))?;
        let inflight_set = format!("{}:{}", self.config.inflight_jobs_set(), worker_id);
        let failed_jobs_set = self.config.failed_jobs_set();
        redis::cmd("SREM")
            .arg(inflight_set)
            .arg(job_id.to_string())
            .query_async(&mut self.conn)
            .await?;
        redis::cmd("ZADD")
            .arg(failed_jobs_set)
            .arg(on)
            .arg(job_id.to_string())
            .query_async(&mut self.conn)
            .await?;
        schedule_job
            .key(job_data_hash)
            .key(scheduled_jobs_set)
            .arg(job_id.to_string())
            .arg(job)
            .arg(on + wait)
            .invoke_async(&mut self.conn)
            .await
    }
    async fn is_empty(&mut self) -> Result<bool, RedisError> {
        self.len().map_ok(|res| res == 0).await
    }

    async fn vacuum(&mut self) -> Result<usize, RedisError> {
        let vacuum_script = self.scripts.vacuum.clone();
        vacuum_script
            .key(self.config.done_jobs_set())
            .key(self.config.job_data_hash())
            .invoke_async(&mut self.conn)
            .await
    }
}

impl<T, Conn, C> RedisStorage<T, Conn, C>
where
    Conn: ConnectionLike + Send + Sync + 'static,
    C: Codec<Compact = Vec<u8>> + Send + 'static,
{
    /// Attempt to retry a job
    pub async fn retry(&mut self, worker_id: &WorkerId, task_id: &TaskId) -> Result<i32, RedisError>
    where
        T: Send + DeserializeOwned + Serialize + Unpin + Sync + 'static,
    {
        let retry_job = self.scripts.retry_job.clone();
        let inflight_set = format!("{}:{}", self.config.inflight_jobs_set(), worker_id);
        let scheduled_jobs_set = self.config.scheduled_jobs_set();
        let job_data_hash = self.config.job_data_hash();
        let job_fut = self.fetch_by_id(task_id);
        let now: i64 = Utc::now().timestamp();
        let res = job_fut.await?;
        let conn = &mut self.conn;
        match res {
            Some(job) => {
                let attempt = &job.parts.attempt;
                let max_attempts = &job.parts.context.max_attempts;
                if &attempt.current() >= &max_attempts {
                    self.kill(
                        worker_id,
                        task_id,
                        &(Box::new(io::Error::new(
                            io::ErrorKind::Interrupted,
                            format!("Max retries of {} exceeded", max_attempts),
                        )) as BoxDynError),
                    )
                    .await?;
                    return Ok(1);
                }
                let job = C::encode(job)
                    .map_err(|e| (ErrorKind::IoError, "Encode error", e.into().to_string()))?;

                let res: Result<i32, RedisError> = retry_job
                    .key(inflight_set)
                    .key(scheduled_jobs_set)
                    .key(job_data_hash)
                    .arg(task_id.to_string())
                    .arg(now)
                    .arg(job)
                    .invoke_async(conn)
                    .await;
                match res {
                    Ok(count) => Ok(count),
                    Err(e) => Err(e),
                }
            }
            None => Err(RedisError::from((ErrorKind::ResponseError, "Id not found"))),
        }
    }

    /// Attempt to kill a job
    pub async fn kill(
        &mut self,
        worker_id: &WorkerId,
        task_id: &TaskId,
        error: &BoxDynError,
    ) -> Result<(), RedisError> {
        let kill_job = self.scripts.kill_job.clone();
        let current_worker_id = format!("{}:{}", self.config.inflight_jobs_set(), worker_id);
        let job_data_hash = self.config.job_data_hash();
        let dead_jobs_set = self.config.dead_jobs_set();
        let now: i64 = Utc::now().timestamp();
        kill_job
            .key(current_worker_id)
            .key(dead_jobs_set)
            .key(job_data_hash)
            .arg(task_id.to_string())
            .arg(now)
            .arg(error.to_string())
            .invoke_async(&mut self.conn)
            .await
    }

    /// Required to add scheduled jobs to the active set
    pub async fn enqueue_scheduled(&mut self, count: usize) -> Result<usize, RedisError> {
        let enqueue_jobs = self.scripts.enqueue_scheduled.clone();
        let scheduled_jobs_set = self.config.scheduled_jobs_set();
        let active_jobs_list = self.config.active_jobs_list();
        let signal_list = self.config.signal_list();
        let now: i64 = Utc::now().timestamp();
        let res: Result<usize, _> = enqueue_jobs
            .key(scheduled_jobs_set)
            .key(active_jobs_list)
            .key(signal_list)
            .arg(now)
            .arg(count)
            .invoke_async(&mut self.conn)
            .await;
        match res {
            Ok(count) => Ok(count),
            Err(e) => Err(e),
        }
    }

    /// Re-enqueue some jobs that might be abandoned.
    pub async fn reenqueue_active(&mut self, job_ids: Vec<&TaskId>) -> Result<(), RedisError> {
        let reenqueue_active = self.scripts.reenqueue_active.clone();
        let inflight_set: String = self.config.inflight_jobs_set().to_string();
        let active_jobs_list = self.config.active_jobs_list();
        let signal_list = self.config.signal_list();

        reenqueue_active
            .key(inflight_set)
            .key(active_jobs_list)
            .key(signal_list)
            .arg(
                job_ids
                    .into_iter()
                    .map(|j| j.to_string())
                    .collect::<Vec<String>>(),
            )
            .invoke_async(&mut self.conn)
            .await
    }
    /// Re-enqueue some jobs that might be orphaned after a number of seconds
    pub async fn reenqueue_orphaned(
        &mut self,
        count: i32,
        dead_since: DateTime<Utc>,
    ) -> Result<usize, RedisError> {
        let reenqueue_orphaned = self.scripts.reenqueue_orphaned.clone();
        let consumers_set = self.config.consumers_set();
        let active_jobs_list = self.config.active_jobs_list();
        let signal_list = self.config.signal_list();

        let dead_since = dead_since.timestamp();

        let res: Result<usize, RedisError> = reenqueue_orphaned
            .key(consumers_set)
            .key(active_jobs_list)
            .key(signal_list)
            .arg(dead_since)
            .arg(count)
            .invoke_async(&mut self.conn)
            .await;
        match res {
            Ok(count) => Ok(count),
            Err(e) => Err(e),
        }
    }
}

#[cfg(test)]
mod tests {
    use apalis_core::worker::Context;
    use apalis_core::{generic_storage_test, sleep};
    use email_service::Email;

    use apalis_core::test_utils::apalis_test_service_fn;
    use apalis_core::test_utils::TestWrapper;

    generic_storage_test!(setup);

    use super::*;

    /// migrate DB and return a storage instance.
    async fn setup<T: Serialize + DeserializeOwned>() -> RedisStorage<T> {
        let redis_url = std::env::var("REDIS_URL").expect("No REDIS_URL is specified");
        // Because connections cannot be shared across async runtime
        // (different runtimes are created for each test),
        // we don't share the storage and tests must be run sequentially.
        let conn = connect(redis_url).await.unwrap();
        let config = Config::default()
            .set_namespace("apalis::test")
            .set_enqueue_scheduled(Duration::from_millis(500)); // Instantly return jobs to the queue
        let mut storage = RedisStorage::new_with_config(conn, config);
        cleanup(&mut storage, &WorkerId::new("test-worker")).await;
        storage
    }

    /// rollback DB changes made by tests.
    ///
    /// You should execute this function in the end of a test
    async fn cleanup<T>(storage: &mut RedisStorage<T>, _worker_id: &WorkerId) {
        let _resp: String = redis::cmd("FLUSHDB")
            .query_async(&mut storage.conn)
            .await
            .expect("failed to Flushdb");
    }

    fn example_email() -> Email {
        Email {
            subject: "Test Subject".to_string(),
            to: "example@postgres".to_string(),
            text: "Some Text".to_string(),
        }
    }

    async fn consume_one(
        storage: &mut RedisStorage<Email>,
        worker_id: &WorkerId,
    ) -> Request<Email, RedisContext> {
        let stream = storage.fetch_next(worker_id);
        stream
            .await
            .expect("failed to poll job")
            .first()
            .expect("stream is empty")
            .clone()
    }

    async fn register_worker_at(storage: &mut RedisStorage<Email>) -> Worker<Context> {
        let worker = Worker::new(WorkerId::new("test-worker"), Context::default());
        worker.start();
        storage
            .keep_alive(&worker.id())
            .await
            .expect("failed to register worker");
        worker
    }

    async fn register_worker(storage: &mut RedisStorage<Email>) -> Worker<Context> {
        register_worker_at(storage).await
    }

    async fn push_email(storage: &mut RedisStorage<Email>, email: Email) {
        storage.push(email).await.expect("failed to push a job");
    }

    async fn get_job(
        storage: &mut RedisStorage<Email>,
        job_id: &TaskId,
    ) -> Request<Email, RedisContext> {
        storage
            .fetch_by_id(job_id)
            .await
            .expect("failed to fetch job by id")
            .expect("no job found by id")
    }

    #[tokio::test]
    async fn test_consume_last_pushed_job() {
        let mut storage = setup().await;
        push_email(&mut storage, example_email()).await;

        let worker = register_worker(&mut storage).await;

        let _job = consume_one(&mut storage, &worker.id()).await;
    }

    #[tokio::test]
    async fn test_acknowledge_job() {
        let mut storage = setup().await;
        push_email(&mut storage, example_email()).await;

        let worker = register_worker(&mut storage).await;

        let job = consume_one(&mut storage, &worker.id()).await;
        let ctx = &job.parts.context;
        let res = 42usize;
        storage
            .ack(
                ctx,
                &Response::success(res, job.parts.task_id.clone(), job.parts.attempt.clone()),
            )
            .await
            .expect("failed to acknowledge the job");

        let _job = get_job(&mut storage, &job.parts.task_id).await;
    }

    #[tokio::test]
    async fn test_kill_job() {
        let mut storage = setup().await;

        push_email(&mut storage, example_email()).await;

        let worker = register_worker(&mut storage).await;

        let job = consume_one(&mut storage, &worker.id()).await;
        let job_id = &job.parts.task_id;

        storage
            .kill(
                &worker.id(),
                &job_id,
                &(Box::new(io::Error::new(
                    io::ErrorKind::Interrupted,
                    "Some unforeseen error occurred",
                )) as BoxDynError),
            )
            .await
            .expect("failed to kill job");

        let _job = get_job(&mut storage, &job_id).await;
    }

    #[tokio::test]
    async fn test_heartbeat_renqueueorphaned_pulse_last_seen_1sec() {
        let mut storage = setup().await;

        push_email(&mut storage, example_email()).await;

        let worker = register_worker_at(&mut storage).await;

        let job = consume_one(&mut storage, &worker.id()).await;
        sleep(Duration::from_millis(1000)).await;
        let dead_since = Utc::now() - chrono::Duration::from_std(Duration::from_secs(1)).unwrap();
        let res = storage
            .reenqueue_orphaned(1, dead_since)
            .await
            .expect("failed to reenqueue_orphaned");
        // We expect 1 job to be re-enqueued
        assert_eq!(res, 1);
        let job = get_job(&mut storage, &job.parts.task_id).await;
        let ctx = &job.parts.context;
        // assert_eq!(*ctx.status(), State::Pending);
        // assert!(ctx.done_at().is_none());
        assert!(ctx.lock_by.is_none());
        // assert!(ctx.lock_at().is_none());
        // assert_eq!(*ctx.last_error(), Some("Job was abandoned".to_owned()));
        // TODO: Redis should store context aside
        // assert_eq!(job.parts.attempt.current(), 1);
    }

    #[tokio::test]
    async fn test_heartbeat_renqueueorphaned_pulse_last_seen_5sec() {
        let mut storage = setup().await;

        push_email(&mut storage, example_email()).await;

        let worker = register_worker_at(&mut storage).await;
        sleep(Duration::from_millis(1100)).await;
        let job = consume_one(&mut storage, &worker.id()).await;
        let dead_since = Utc::now() - chrono::Duration::from_std(Duration::from_secs(5)).unwrap();
        let res = storage
            .reenqueue_orphaned(1, dead_since)
            .await
            .expect("failed to reenqueue_orphaned");
        // We expect 0 job to be re-enqueued
        assert_eq!(res, 0);
        let job = get_job(&mut storage, &job.parts.task_id).await;
        let _ctx = &job.parts.context;
        // assert_eq!(*ctx.status(), State::Running);
        // TODO: update redis context
        // assert_eq!(ctx.lock_by, Some(worker_id));
        // assert!(ctx.lock_at().is_some());
        // assert_eq!(*ctx.last_error(), None);
        assert_eq!(job.parts.attempt.current(), 0);
    }

    #[tokio::test]
    async fn test_stats() {
        use apalis_core::backend::BackendExpose;

        let mut storage = setup().await;
        let stats = storage.stats().await.expect("failed to get stats");
        assert_eq!(stats.pending, 0);
        assert_eq!(stats.running, 0);
        push_email(&mut storage, example_email()).await;
        let stats = storage.stats().await.expect("failed to get stats");
        assert_eq!(stats.pending, 1);

        let worker = register_worker(&mut storage).await;

        let _job = consume_one(&mut storage, &worker.id()).await;

        let stats = storage.stats().await.expect("failed to get stats");
        assert_eq!(stats.pending, 0);
        assert_eq!(stats.running, 1);
    }
}<|MERGE_RESOLUTION|>--- conflicted
+++ resolved
@@ -439,15 +439,11 @@
 
     type Layer = AckLayer<Sender<(RedisContext, Response<Self::Compact>)>, T, RedisContext, C>;
 
-<<<<<<< HEAD
     type Codec = C;
 
-    fn poll<Svc: Service<Request<T, RedisContext>>>(
-=======
     type Compact = Vec<u8>;
 
     fn poll(
->>>>>>> bdc2bcc6
         mut self,
         worker: &Worker<apalis_core::worker::Context>,
     ) -> Poller<Self::Stream, Self::Layer> {
@@ -715,8 +711,6 @@
     type Job = T;
     type Error = RedisError;
     type Context = RedisContext;
-
-    type Codec = C;
 
     async fn push_request(
         &mut self,
