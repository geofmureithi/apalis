--- conflicted
+++ resolved
@@ -19,11 +19,7 @@
 tokio-comp = ["tokio", "sqlx/runtime-tokio-rustls"]
 
 [dependencies.sqlx]
-<<<<<<< HEAD
 version = "0.8.1"
-=======
-version = "0.8.0"
->>>>>>> 873a2ca3
 default-features = false
 features = ["chrono"]
 
