--- conflicted
+++ resolved
@@ -420,15 +420,7 @@
 impl<T: Sync + Send> Ack<T> for MysqlStorage<T> {
     type Acknowledger = TaskId;
     type Error = sqlx::Error;
-<<<<<<< HEAD
-    async fn ack(&self, response: AckResponse<Self::Acknowledger>) -> Result<(), sqlx::Error> {
-=======
-    async fn ack(
-        &mut self,
-        worker_id: &WorkerId,
-        task_id: &Self::Acknowledger,
-    ) -> Result<(), sqlx::Error> {
->>>>>>> 732553ab
+    async fn ack(&mut self, response: AckResponse<Self::Acknowledger>) -> Result<(), sqlx::Error> {
         self.ack_notify
             .notify((response.worker.clone(), response.acknowledger.clone()))
             .map_err(|e| sqlx::Error::Io(io::Error::new(io::ErrorKind::BrokenPipe, e)))?;
