--- conflicted
+++ resolved
@@ -236,7 +236,7 @@
 
     type Context = SqlContext;
 
-    type Codec = C;
+    type Compact = Value;
 
     async fn push_request(
         &mut self,
@@ -434,12 +434,7 @@
 
     type Layer = AckLayer<MysqlStorage<Req, C>, Req, SqlContext, C>;
 
-<<<<<<< HEAD
     type Codec = C;
-
-=======
->>>>>>> 70edc5a6
-    type Compact = Value;
 
     fn poll(self, worker: &Worker<Context>) -> Poller<Self::Stream, Self::Layer> {
         let layer = AckLayer::new(self.clone());
