--- conflicted
+++ resolved
@@ -236,8 +236,6 @@
 
     type Context = SqlContext;
 
-    type Codec = C;
-
     async fn push_request(
         &mut self,
         job: Request<Self::Job, SqlContext>,
@@ -434,15 +432,11 @@
 
     type Layer = AckLayer<MysqlStorage<Req, C>, Req, SqlContext, C>;
 
+    type Codec = C;
+
     type Compact = Value;
 
-<<<<<<< HEAD
-    type Codec = C;
-
-    fn poll<Svc>(self, worker: &Worker<Context>) -> Poller<Self::Stream, Self::Layer> {
-=======
     fn poll(self, worker: &Worker<Context>) -> Poller<Self::Stream, Self::Layer> {
->>>>>>> bdc2bcc6
         let layer = AckLayer::new(self.clone());
         let config = self.config.clone();
         let controller = self.controller.clone();
