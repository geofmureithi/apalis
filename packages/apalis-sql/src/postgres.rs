--- conflicted
+++ resolved
@@ -157,12 +157,7 @@
 
     type Layer = AckLayer<PostgresStorage<T, C>, T, SqlContext, C>;
 
-<<<<<<< HEAD
     type Codec = C;
-
-=======
->>>>>>> 70edc5a6
-    type Compact = Value;
 
     fn poll(mut self, worker: &Worker<Context>) -> Poller<Self::Stream, Self::Layer> {
         let layer = AckLayer::new(self.clone());
@@ -485,7 +480,7 @@
 
     type Context = SqlContext;
 
-    type Codec = C;
+    type Compact = Value;
 
     /// Push a job to Postgres [Storage]
     ///
