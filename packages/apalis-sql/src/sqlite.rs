use crate::context::SqlContext;
use crate::{calculate_status, Config, SqlError};
use apalis_core::backend::{BackendExpose, Stat, WorkerState};
use apalis_core::codec::json::JsonCodec;
use apalis_core::error::Error;
use apalis_core::layers::{Ack, AckLayer};
use apalis_core::poller::controller::Controller;
use apalis_core::poller::stream::BackendStream;
use apalis_core::poller::Poller;
use apalis_core::request::{Parts, Request, RequestStream, State};
use apalis_core::response::Response;
use apalis_core::storage::Storage;
use apalis_core::task::namespace::Namespace;
use apalis_core::task::task_id::TaskId;
use apalis_core::worker::{Context, Event, Worker, WorkerId};
use apalis_core::{backend::Backend, codec::Codec};
use async_stream::try_stream;
use chrono::{DateTime, Utc};
use futures::{FutureExt, Stream, StreamExt, TryFutureExt, TryStreamExt};
use log::error;
use serde::{de::DeserializeOwned, Serialize};
use sqlx::{Pool, Row, Sqlite};
use std::any::type_name;
use std::convert::TryInto;
use std::fmt::Debug;
use std::sync::Arc;
use std::{fmt, io};
use std::{marker::PhantomData, time::Duration};

use crate::from_row::SqlRequest;

pub use sqlx::sqlite::SqlitePool;

/// Represents a [Storage] that persists to Sqlite
// #[derive(Debug)]
pub struct SqliteStorage<T, C = JsonCodec<String>> {
    pool: Pool<Sqlite>,
    job_type: PhantomData<T>,
    controller: Controller,
    config: Config,
    codec: PhantomData<C>,
}

impl<T, C> fmt::Debug for SqliteStorage<T, C> {
    fn fmt(&self, f: &mut fmt::Formatter<'_>) -> fmt::Result {
        f.debug_struct("MysqlStorage")
            .field("pool", &self.pool)
            .field("job_type", &"PhantomData<T>")
            .field("controller", &self.controller)
            .field("config", &self.config)
            .field("codec", &std::any::type_name::<C>())
            .finish()
    }
}

impl<T, C> Clone for SqliteStorage<T, C> {
    fn clone(&self) -> Self {
        SqliteStorage {
            pool: self.pool.clone(),
            job_type: PhantomData,
            controller: self.controller.clone(),
            config: self.config.clone(),
            codec: self.codec,
        }
    }
}

impl SqliteStorage<()> {
    /// Perform migrations for storage
    #[cfg(feature = "migrate")]
    pub async fn setup(pool: &Pool<Sqlite>) -> Result<(), sqlx::Error> {
        sqlx::query("PRAGMA journal_mode = 'WAL';")
            .execute(pool)
            .await?;
        sqlx::query("PRAGMA temp_store = 2;").execute(pool).await?;
        sqlx::query("PRAGMA synchronous = NORMAL;")
            .execute(pool)
            .await?;
        sqlx::query("PRAGMA cache_size = 64000;")
            .execute(pool)
            .await?;
        Self::migrations().run(pool).await?;
        Ok(())
    }

    /// Get sqlite migrations without running them
    #[cfg(feature = "migrate")]
    pub fn migrations() -> sqlx::migrate::Migrator {
        sqlx::migrate!("migrations/sqlite")
    }
}

impl<T> SqliteStorage<T> {
    /// Create a new instance
    pub fn new(pool: SqlitePool) -> Self {
        Self {
            pool,
            job_type: PhantomData,
            controller: Controller::new(),
            config: Config::new(type_name::<T>()),
            codec: PhantomData,
        }
    }

    /// Create a new instance with a custom config
    pub fn new_with_config(pool: SqlitePool, config: Config) -> Self {
        Self {
            pool,
            job_type: PhantomData,
            controller: Controller::new(),
            config,
            codec: PhantomData,
        }
    }
}
impl<T, C> SqliteStorage<T, C> {
    /// Keeps a storage notified that the worker is still alive manually
    pub async fn keep_alive_at(
        &mut self,
        worker: &Worker<Context>,
        last_seen: i64,
    ) -> Result<(), sqlx::Error> {
        let worker_type = self.config.namespace.clone();
        let storage_name = std::any::type_name::<Self>();
        let query = "INSERT INTO Workers (id, worker_type, storage_name, layers, last_seen)
                VALUES ($1, $2, $3, $4, $5)
                ON CONFLICT (id) DO
                   UPDATE SET last_seen = EXCLUDED.last_seen";
        sqlx::query(query)
            .bind(worker.id().to_string())
            .bind(worker_type)
            .bind(storage_name)
            .bind(worker.get_service())
            .bind(last_seen)
            .execute(&self.pool)
            .await?;
        Ok(())
    }

    /// Expose the pool for other functionality, eg custom migrations
    pub fn pool(&self) -> &Pool<Sqlite> {
        &self.pool
    }

    /// Get the config used by the storage
    pub fn get_config(&self) -> &Config {
        &self.config
    }
}

impl<T, C> SqliteStorage<T, C> {
    /// Expose the code used
    pub fn codec(&self) -> &PhantomData<C> {
        &self.codec
    }
}

async fn fetch_next(
    pool: &Pool<Sqlite>,
    worker_id: &WorkerId,
    id: String,
    config: &Config,
) -> Result<Option<SqlRequest<String>>, sqlx::Error> {
    let now: i64 = Utc::now().timestamp();
    let update_query = "UPDATE Jobs SET status = 'Running', lock_by = ?2, lock_at = ?3 WHERE id = ?1 AND job_type = ?4 AND status = 'Pending' AND lock_by IS NULL; Select * from Jobs where id = ?1 AND lock_by = ?2 AND job_type = ?4";
    let job: Option<SqlRequest<String>> = sqlx::query_as(update_query)
        .bind(id.to_string())
        .bind(worker_id.to_string())
        .bind(now)
        .bind(config.namespace.clone())
        .fetch_optional(pool)
        .await?;

    Ok(job)
}

impl<T, C> SqliteStorage<T, C>
where
    T: DeserializeOwned + Send + Unpin,
    C: Codec<Compact = String>,
{
    fn stream_jobs(
        &self,
        worker: &Worker<Context>,
        interval: Duration,
        buffer_size: usize,
    ) -> impl Stream<Item = Result<Option<Request<T, SqlContext>>, sqlx::Error>> {
        let pool = self.pool.clone();
        let worker = worker.clone();
        let config = self.config.clone();
        let namespace = Namespace(self.config.namespace.clone());
        try_stream! {
            loop {
                apalis_core::sleep(interval).await;
                if !worker.is_ready() {
                    continue;
                }
                let worker_id = worker.id();
                let tx = pool.clone();
                let mut tx = tx.acquire().await?;
                let job_type = &config.namespace;
                let fetch_query = "SELECT id FROM Jobs
                    WHERE (status = 'Pending' OR (status = 'Failed' AND attempts < max_attempts)) AND run_at < ?1 AND job_type = ?2 LIMIT ?3";
                let now: i64 = Utc::now().timestamp();
                let ids: Vec<(String,)> = sqlx::query_as(fetch_query)
                    .bind(now)
                    .bind(job_type)
                    .bind(i64::try_from(buffer_size).map_err(|e| sqlx::Error::Io(io::Error::new(io::ErrorKind::InvalidData, e)))?)
                    .fetch_all(&mut *tx)
                    .await?;
                for id in ids {
                    let res = fetch_next(&pool, worker_id, id.0, &config).await?;
                    yield match res {
                        None => None::<Request<T, SqlContext>>,
                        Some(job) => {
                            let (req, parts) = job.req.take_parts();
                            let args = C::decode(req)
                                .map_err(|e| sqlx::Error::Io(io::Error::new(io::ErrorKind::InvalidData, e)))?;
                            let mut req = Request::new_with_parts(args, parts);
                            req.parts.namespace = Some(namespace.clone());
                            Some(req)
                        }
                    }
                };
            }
        }
    }
}

impl<T, C> Storage for SqliteStorage<T, C>
where
    T: Serialize + DeserializeOwned + Send + 'static + Unpin + Sync,
    C: Codec<Compact = String> + Send + 'static + Sync,
    C::Error: std::error::Error + Send + Sync + 'static,
{
    type Job = T;

    type Error = sqlx::Error;

    type Context = SqlContext;

    type Codec = C;

    async fn push_request(
        &mut self,
        job: Request<Self::Job, SqlContext>,
    ) -> Result<Parts<SqlContext>, Self::Error> {
        let query = "INSERT INTO Jobs VALUES (?1, ?2, ?3, 'Pending', 0, ?4, strftime('%s','now'), NULL, NULL, NULL, NULL)";
        let (task, parts) = job.take_parts();
        let raw = C::encode(&task)
            .map_err(|e| sqlx::Error::Io(io::Error::new(io::ErrorKind::InvalidData, e)))?;
        let job_type = self.config.namespace.clone();
        sqlx::query(query)
            .bind(raw)
            .bind(parts.task_id.to_string())
            .bind(job_type.to_string())
            .bind(parts.context.max_attempts())
            .execute(&self.pool)
            .await?;
        Ok(parts)
    }

    async fn push_raw_request(
        &mut self,
        job: Request<Self::Compact, SqlContext>,
    ) -> Result<Parts<SqlContext>, Self::Error> {
        let query = "INSERT INTO Jobs VALUES (?1, ?2, ?3, 'Pending', 0, ?4, strftime('%s','now'), NULL, NULL, NULL, NULL)";
        let (task, parts) = job.take_parts();
        let raw = C::encode(&task)
            .map_err(|e| sqlx::Error::Io(io::Error::new(io::ErrorKind::InvalidData, e)))?;
        let job_type = self.config.namespace.clone();
        sqlx::query(query)
            .bind(raw)
            .bind(parts.task_id.to_string())
            .bind(job_type.to_string())
            .bind(parts.context.max_attempts())
            .execute(&self.pool)
            .await?;
        Ok(parts)
    }

    async fn schedule_request(
        &mut self,
        req: Request<Self::Job, SqlContext>,
        on: i64,
    ) -> Result<Parts<SqlContext>, Self::Error> {
        let query =
            "INSERT INTO Jobs VALUES (?1, ?2, ?3, 'Pending', 0, ?4, ?5, NULL, NULL, NULL, NULL)";
        let id = &req.parts.task_id;
        let job = C::encode(&req.args)
            .map_err(|e| sqlx::Error::Io(io::Error::new(io::ErrorKind::InvalidData, e)))?;
        let job_type = self.config.namespace.clone();
        sqlx::query(query)
            .bind(job)
            .bind(id.to_string())
            .bind(job_type)
            .bind(req.parts.context.max_attempts())
            .bind(on)
            .execute(&self.pool)
            .await?;
        Ok(req.parts)
    }

    async fn fetch_by_id(
        &mut self,
        job_id: &TaskId,
    ) -> Result<Option<Request<Self::Job, SqlContext>>, Self::Error> {
        let fetch_query = "SELECT * FROM Jobs WHERE id = ?1";
        let res: Option<SqlRequest<String>> = sqlx::query_as(fetch_query)
            .bind(job_id.to_string())
            .fetch_optional(&self.pool)
            .await?;
        match res {
            None => Ok(None),
            Some(job) => Ok(Some({
                let (req, parts) = job.req.take_parts();
                let args = C::decode(req)
                    .map_err(|e| sqlx::Error::Io(io::Error::new(io::ErrorKind::InvalidData, e)))?;

                let mut req: Request<T, SqlContext> = Request::new_with_parts(args, parts);
                req.parts.namespace = Some(Namespace(self.config.namespace.clone()));
                req
            })),
        }
    }

    async fn len(&mut self) -> Result<i64, Self::Error> {
        let query = "Select Count(*) as count from Jobs WHERE (status = 'Pending' OR (status = 'Failed' AND attempts < max_attempts))";
        let record = sqlx::query(query).fetch_one(&self.pool).await?;
        record.try_get("count")
    }

    async fn reschedule(
        &mut self,
        job: Request<T, SqlContext>,
        wait: Duration,
    ) -> Result<(), Self::Error> {
        let task_id = job.parts.task_id;

        let wait: i64 = wait
            .as_secs()
            .try_into()
            .map_err(|e| sqlx::Error::Io(io::Error::new(io::ErrorKind::InvalidData, e)))?;

        let mut tx = self.pool.acquire().await?;
        let query =
                "UPDATE Jobs SET status = 'Failed', done_at = NULL, lock_by = NULL, lock_at = NULL, run_at = ?2 WHERE id = ?1";
        let now: i64 = Utc::now().timestamp();
        let wait_until = now + wait;

        sqlx::query(query)
            .bind(task_id.to_string())
            .bind(wait_until)
            .execute(&mut *tx)
            .await?;
        Ok(())
    }

    async fn update(&mut self, job: Request<Self::Job, SqlContext>) -> Result<(), Self::Error> {
        let ctx = job.parts.context;
        let status = ctx.status().to_string();
        let attempts = job.parts.attempt;
        let done_at = *ctx.done_at();
        let lock_by = ctx.lock_by().clone();
        let lock_at = *ctx.lock_at();
        let last_error = ctx.last_error().clone();
        let job_id = job.parts.task_id;
        let mut tx = self.pool.acquire().await?;
        let query =
                "UPDATE Jobs SET status = ?1, attempts = ?2, done_at = ?3, lock_by = ?4, lock_at = ?5, last_error = ?6 WHERE id = ?7";
        sqlx::query(query)
            .bind(status.to_owned())
            .bind::<i64>(
                attempts
                    .current()
                    .try_into()
                    .map_err(|e| sqlx::Error::Io(io::Error::new(io::ErrorKind::InvalidData, e)))?,
            )
            .bind(done_at)
            .bind(lock_by.map(|w| w.name().to_string()))
            .bind(lock_at)
            .bind(last_error)
            .bind(job_id.to_string())
            .execute(&mut *tx)
            .await?;
        Ok(())
    }

    async fn is_empty(&mut self) -> Result<bool, Self::Error> {
        self.len().map_ok(|c| c == 0).await
    }

    async fn vacuum(&mut self) -> Result<usize, sqlx::Error> {
        let query = "Delete from Jobs where status='Done'";
        let record = sqlx::query(query).execute(&self.pool).await?;
        Ok(record.rows_affected().try_into().unwrap_or_default())
    }
}

impl<T, C> SqliteStorage<T, C> {
    /// Puts the job instantly back into the queue
    /// Another Worker may consume
    pub async fn retry(
        &mut self,
        worker_id: &WorkerId,
        job_id: &TaskId,
    ) -> Result<(), sqlx::Error> {
        let mut tx = self.pool.acquire().await?;
        let query =
                "UPDATE Jobs SET status = 'Pending', done_at = NULL, lock_by = NULL WHERE id = ?1 AND lock_by = ?2";
        sqlx::query(query)
            .bind(job_id.to_string())
            .bind(worker_id.to_string())
            .execute(&mut *tx)
            .await?;
        Ok(())
    }

    /// Kill a job
    pub async fn kill(&mut self, worker_id: &WorkerId, job_id: &TaskId) -> Result<(), sqlx::Error> {
        let mut tx = self.pool.begin().await?;
        let query =
                "UPDATE Jobs SET status = 'Killed', done_at = strftime('%s','now') WHERE id = ?1 AND lock_by = ?2";
        sqlx::query(query)
            .bind(job_id.to_string())
            .bind(worker_id.to_string())
            .execute(&mut *tx)
            .await?;
        tx.commit().await?;
        Ok(())
    }

    /// Add jobs that workers have disappeared to the queue
    pub async fn reenqueue_orphaned(
        &self,
        count: i32,
        dead_since: DateTime<Utc>,
    ) -> Result<(), sqlx::Error> {
        let job_type = self.config.namespace.clone();
        let mut tx = self.pool.acquire().await?;
        let query = r#"Update Jobs
                            SET status = "Pending", done_at = NULL, lock_by = NULL, lock_at = NULL, attempts = attempts + 1, last_error ="Job was abandoned"
                            WHERE id in
                                (SELECT Jobs.id from Jobs INNER join Workers ON lock_by = Workers.id
                                    WHERE status= "Running" AND workers.last_seen < ?1
                                    AND Workers.worker_type = ?2 ORDER BY lock_at ASC LIMIT ?3);"#;

        sqlx::query(query)
            .bind(dead_since.timestamp())
            .bind(job_type)
            .bind(count)
            .execute(&mut *tx)
            .await?;
        Ok(())
    }
}

/// Errors that can occur while polling an SQLite database.
#[derive(thiserror::Error, Debug)]
pub enum SqlitePollError {
    /// Error during a keep-alive heartbeat.
    #[error("Encountered an error during KeepAlive heartbeat: `{0}`")]
    KeepAliveError(sqlx::Error),

    /// Error during re-enqueuing orphaned tasks.
    #[error("Encountered an error during ReenqueueOrphaned heartbeat: `{0}`")]
    ReenqueueOrphanedError(sqlx::Error),
}

impl<T, C> Backend<Request<T, SqlContext>> for SqliteStorage<T, C>
where
    C: Codec<Compact = String> + Send + 'static + Sync,
    C::Error: std::error::Error + 'static + Send + Sync,
    T: Serialize + DeserializeOwned + Sync + Send + Unpin + 'static,
{
    type Stream = BackendStream<RequestStream<Request<T, SqlContext>>>;
<<<<<<< HEAD
    type Layer = AckLayer<SqliteStorage<T, C>, T, SqlContext>;
=======
    type Layer = AckLayer<SqliteStorage<T, C>, T, SqlContext, C>;
>>>>>>> bdc2bcc6

    type Compact = String;

    fn poll(mut self, worker: &Worker<Context>) -> Poller<Self::Stream, Self::Layer> {
        let layer = AckLayer::new(self.clone());
        let config = self.config.clone();
        let controller = self.controller.clone();
        let stream = self
            .stream_jobs(worker, config.poll_interval, config.buffer_size)
            .map_err(|e| Error::SourceError(Arc::new(Box::new(e))));
        let stream = BackendStream::new(stream.boxed(), controller);
        let requeue_storage = self.clone();
        let w = worker.clone();
        let heartbeat = async move {
            // Lets reenqueue any jobs that belonged to this worker in case of a death
            if let Err(e) = self
                .reenqueue_orphaned((config.buffer_size * 10) as i32, Utc::now())
                .await
            {
                w.emit(Event::Error(Box::new(
                    SqlitePollError::ReenqueueOrphanedError(e),
                )));
            }
            loop {
                let now: i64 = Utc::now().timestamp();
                if let Err(e) = self.keep_alive_at(&w, now).await {
                    w.emit(Event::Error(Box::new(SqlitePollError::KeepAliveError(e))));
                }
                apalis_core::sleep(Duration::from_secs(30)).await;
            }
        }
        .boxed();
        let w = worker.clone();
        let reenqueue_beat = async move {
            loop {
                let dead_since = Utc::now()
                    - chrono::Duration::from_std(config.reenqueue_orphaned_after).unwrap();
                if let Err(e) = requeue_storage
                    .reenqueue_orphaned(
                        config
                            .buffer_size
                            .try_into()
                            .expect("could not convert usize to i32"),
                        dead_since,
                    )
                    .await
                {
                    w.emit(Event::Error(Box::new(
                        SqlitePollError::ReenqueueOrphanedError(e),
                    )));
                }
                apalis_core::sleep(config.poll_interval).await;
            }
        };
        Poller::new_with_layer(
            stream,
            async {
                futures::join!(heartbeat, reenqueue_beat);
            },
            layer,
        )
    }
}

<<<<<<< HEAD
impl<T: Sync + Send, C: Send, Res: Serialize + Sync> Ack<T, Res> for SqliteStorage<T, C> {
=======
impl<T: Sync + Send, C: Send, Res: Serialize + Sync> Ack<T, Res, C> for SqliteStorage<T, C> {
>>>>>>> bdc2bcc6
    type Context = SqlContext;
    type AckError = sqlx::Error;
    async fn ack(&mut self, ctx: &Self::Context, res: &Response<Res>) -> Result<(), sqlx::Error> {
        let pool = self.pool.clone();
        let query =
                "UPDATE Jobs SET status = ?4, attempts = ?5, done_at = strftime('%s','now'), last_error = ?3 WHERE id = ?1 AND lock_by = ?2";
        let result = serde_json::to_string(&res.inner.as_ref().map_err(|r| r.to_string()))
            .map_err(|e| sqlx::Error::Io(io::Error::new(io::ErrorKind::InvalidData, e)))?;
        sqlx::query(query)
            .bind(res.task_id.to_string())
            .bind(
                ctx.lock_by()
                    .as_ref()
                    .expect("Task is not locked")
                    .to_string(),
            )
            .bind(result)
            .bind(calculate_status(ctx, res).to_string())
            .bind(res.attempt.current() as u32)
            .execute(&pool)
            .await?;
        Ok(())
    }
}

impl<J: 'static + Serialize + DeserializeOwned + Unpin + Send + Sync> BackendExpose<J>
    for SqliteStorage<J, JsonCodec<String>>
{
    type Request = Request<J, Parts<SqlContext>>;
    type Error = SqlError;
    async fn stats(&self) -> Result<Stat, Self::Error> {
        let fetch_query = "SELECT
                            COUNT(1) FILTER (WHERE status = 'Pending') AS pending,
                            COUNT(1) FILTER (WHERE status = 'Running') AS running,
                            COUNT(1) FILTER (WHERE status = 'Done') AS done,
                            COUNT(1) FILTER (WHERE status = 'Failed') AS failed,
                            COUNT(1) FILTER (WHERE status = 'Killed') AS killed
                        FROM Jobs WHERE job_type = ?";

        let res: (i64, i64, i64, i64, i64, i64) = sqlx::query_as(fetch_query)
            .bind(self.get_config().namespace())
            .fetch_one(self.pool())
            .await?;

        Ok(Stat {
            pending: res.0.try_into()?,
            running: res.1.try_into()?,
            dead: res.4.try_into()?,
            failed: res.3.try_into()?,
            success: res.2.try_into()?,
        })
    }

    async fn list_jobs(
        &self,
        status: &State,
        page: i32,
    ) -> Result<Vec<Self::Request>, Self::Error> {
        let status = status.to_string();
        let fetch_query = "SELECT * FROM Jobs WHERE status = ? AND job_type = ? ORDER BY done_at DESC, run_at DESC LIMIT 10 OFFSET ?";
        let res: Vec<SqlRequest<String>> = sqlx::query_as(fetch_query)
            .bind(status)
            .bind(self.get_config().namespace())
            .bind(((page - 1) * 10).to_string())
            .fetch_all(self.pool())
            .await?;
        Ok(res
            .into_iter()
            .map(|j| {
                let (req, ctx) = j.req.take_parts();
                let req = JsonCodec::<String>::decode(req).unwrap();
                Request::new_with_ctx(req, ctx)
            })
            .collect())
    }

    async fn list_workers(&self) -> Result<Vec<Worker<WorkerState>>, Self::Error> {
        let fetch_query =
            "SELECT id, layers, last_seen FROM Workers WHERE worker_type = ? ORDER BY last_seen DESC LIMIT 20 OFFSET ?";
        let res: Vec<(String, String, i64)> = sqlx::query_as(fetch_query)
            .bind(self.get_config().namespace())
            .bind(0)
            .fetch_all(self.pool())
            .await?;
        Ok(res
            .into_iter()
            .map(|w| Worker::new(WorkerId::new(w.0), WorkerState::new::<Self>(w.1)))
            .collect())
    }
}

#[cfg(test)]
mod tests {

    use crate::sql_storage_tests;

    use super::*;
    use apalis_core::request::State;
    use apalis_core::test_utils::DummyService;
    use chrono::Utc;
    use email_service::example_good_email;
    use email_service::Email;
    use futures::StreamExt;

    use apalis_core::generic_storage_test;
    use apalis_core::test_utils::apalis_test_service_fn;
    use apalis_core::test_utils::TestWrapper;

    generic_storage_test!(setup);
    sql_storage_tests!(setup::<Email>, SqliteStorage<Email>, Email);

    /// migrate DB and return a storage instance.
    async fn setup<T: Serialize + DeserializeOwned>() -> SqliteStorage<T> {
        // Because connections cannot be shared across async runtime
        // (different runtimes are created for each test),
        // we don't share the storage and tests must be run sequentially.
        let pool = SqlitePool::connect("sqlite::memory:").await.unwrap();
        SqliteStorage::setup(&pool)
            .await
            .expect("failed to migrate DB");
        let config = Config::new("apalis::test");
        let storage = SqliteStorage::<T>::new_with_config(pool, config);

        storage
    }

    #[tokio::test]
    async fn test_inmemory_sqlite_worker() {
        let mut sqlite = setup().await;
        sqlite
            .push(Email {
                subject: "Test Subject".to_string(),
                to: "example@sqlite".to_string(),
                text: "Some Text".to_string(),
            })
            .await
            .expect("Unable to push job");
        let len = sqlite.len().await.expect("Could not fetch the jobs count");
        assert_eq!(len, 1);
    }

    async fn consume_one(
        storage: &mut SqliteStorage<Email>,
        worker: &Worker<Context>,
    ) -> Request<Email, SqlContext> {
        let mut stream = storage
            .stream_jobs(worker, std::time::Duration::from_secs(10), 1)
            .boxed();
        stream
            .next()
            .await
            .expect("stream is empty")
            .expect("failed to poll job")
            .expect("no job is pending")
    }

    async fn register_worker_at(
        storage: &mut SqliteStorage<Email>,
        last_seen: i64,
    ) -> Worker<Context> {
        let worker_id = WorkerId::new("test-worker");

        let worker = Worker::new(worker_id, Default::default());
        storage
            .keep_alive_at(&worker, last_seen)
            .await
            .expect("failed to register worker");
        worker.start();
        worker
    }

    async fn register_worker(storage: &mut SqliteStorage<Email>) -> Worker<Context> {
        register_worker_at(storage, Utc::now().timestamp()).await
    }

    async fn push_email(storage: &mut SqliteStorage<Email>, email: Email) {
        storage.push(email).await.expect("failed to push a job");
    }

    async fn get_job(
        storage: &mut SqliteStorage<Email>,
        job_id: &TaskId,
    ) -> Request<Email, SqlContext> {
        storage
            .fetch_by_id(job_id)
            .await
            .expect("failed to fetch job by id")
            .expect("no job found by id")
    }

    #[tokio::test]
    async fn test_consume_last_pushed_job() {
        let mut storage = setup().await;
        let worker = register_worker(&mut storage).await;

        push_email(&mut storage, example_good_email()).await;
        let len = storage.len().await.expect("Could not fetch the jobs count");
        assert_eq!(len, 1);

        let job = consume_one(&mut storage, &worker).await;
        let ctx = job.parts.context;
        assert_eq!(*ctx.status(), State::Running);
        assert_eq!(*ctx.lock_by(), Some(worker.id().clone()));
        assert!(ctx.lock_at().is_some());
    }

    #[tokio::test]
    async fn test_acknowledge_job() {
        let mut storage = setup().await;
        let worker = register_worker(&mut storage).await;

        push_email(&mut storage, example_good_email()).await;
        let job = consume_one(&mut storage, &worker).await;
        let job_id = &job.parts.task_id;
        let ctx = &job.parts.context;
        let res = 1usize;
        storage
            .ack(
                ctx,
                &Response::success(res, job_id.clone(), job.parts.attempt.clone()),
            )
            .await
            .expect("failed to acknowledge the job");

        let job = get_job(&mut storage, job_id).await;
        let ctx = job.parts.context;
        assert_eq!(*ctx.status(), State::Done);
        assert!(ctx.done_at().is_some());
    }

    #[tokio::test]
    async fn test_kill_job() {
        let mut storage = setup().await;

        push_email(&mut storage, example_good_email()).await;

        let worker = register_worker(&mut storage).await;

        let job = consume_one(&mut storage, &worker).await;
        let job_id = &job.parts.task_id;

        storage
            .kill(&worker.id(), job_id)
            .await
            .expect("failed to kill job");

        let job = get_job(&mut storage, job_id).await;
        let ctx = job.parts.context;
        assert_eq!(*ctx.status(), State::Killed);
        assert!(ctx.done_at().is_some());
    }

    #[tokio::test]
    async fn test_heartbeat_renqueueorphaned_pulse_last_seen_6min() {
        let mut storage = setup().await;

        push_email(&mut storage, example_good_email()).await;

        let six_minutes_ago = Utc::now() - Duration::from_secs(6 * 60);

        let five_minutes_ago = Utc::now() - Duration::from_secs(5 * 60);
        let worker = register_worker_at(&mut storage, six_minutes_ago.timestamp()).await;

        let job = consume_one(&mut storage, &worker).await;
        let job_id = &job.parts.task_id;
        storage
            .reenqueue_orphaned(1, five_minutes_ago)
            .await
            .expect("failed to heartbeat");
        let job = get_job(&mut storage, job_id).await;
        let ctx = &job.parts.context;
        assert_eq!(*ctx.status(), State::Pending);
        assert!(ctx.done_at().is_none());
        assert!(ctx.lock_by().is_none());
        assert!(ctx.lock_at().is_none());
        assert_eq!(*ctx.last_error(), Some("Job was abandoned".to_owned()));
        assert_eq!(job.parts.attempt.current(), 1);

        let job = consume_one(&mut storage, &worker).await;
        let ctx = &job.parts.context;
        // Simulate worker
        job.parts.attempt.increment();
        storage
            .ack(
                ctx,
                &Response::new(Ok("success".to_owned()), job_id.clone(), job.parts.attempt),
            )
            .await
            .unwrap();
        //end simulate worker

        let job = get_job(&mut storage, &job_id).await;
        let ctx = &job.parts.context;
        assert_eq!(*ctx.status(), State::Done);
        assert_eq!(*ctx.lock_by(), Some(worker.id().clone()));
        assert!(ctx.lock_at().is_some());
        assert_eq!(*ctx.last_error(), Some("{\"Ok\":\"success\"}".to_owned()));
        assert_eq!(job.parts.attempt.current(), 2);
    }

    #[tokio::test]
    async fn test_heartbeat_renqueueorphaned_pulse_last_seen_4min() {
        let mut storage = setup().await;

        push_email(&mut storage, example_good_email()).await;

        let six_minutes_ago = Utc::now() - Duration::from_secs(6 * 60);
        let four_minutes_ago = Utc::now() - Duration::from_secs(4 * 60);
        let worker = register_worker_at(&mut storage, four_minutes_ago.timestamp()).await;

        let job = consume_one(&mut storage, &worker).await;
        let job_id = job.parts.task_id;
        storage
            .reenqueue_orphaned(1, six_minutes_ago)
            .await
            .expect("failed to heartbeat");

        let job = get_job(&mut storage, &job_id).await;
        let ctx = &job.parts.context;

        // Simulate worker
        job.parts.attempt.increment();
        storage
            .ack(
                ctx,
                &Response::new(Ok("success".to_owned()), job_id.clone(), job.parts.attempt),
            )
            .await
            .unwrap();
        //end simulate worker

        let job = get_job(&mut storage, &job_id).await;
        let ctx = &job.parts.context;
        assert_eq!(*ctx.status(), State::Done);
        assert_eq!(*ctx.lock_by(), Some(worker.id().clone()));
        assert!(ctx.lock_at().is_some());
        assert_eq!(*ctx.last_error(), Some("{\"Ok\":\"success\"}".to_owned()));
        assert_eq!(job.parts.attempt.current(), 1);
    }
}<|MERGE_RESOLUTION|>--- conflicted
+++ resolved
@@ -474,11 +474,7 @@
     T: Serialize + DeserializeOwned + Sync + Send + Unpin + 'static,
 {
     type Stream = BackendStream<RequestStream<Request<T, SqlContext>>>;
-<<<<<<< HEAD
-    type Layer = AckLayer<SqliteStorage<T, C>, T, SqlContext>;
-=======
     type Layer = AckLayer<SqliteStorage<T, C>, T, SqlContext, C>;
->>>>>>> bdc2bcc6
 
     type Compact = String;
 
@@ -543,11 +539,7 @@
     }
 }
 
-<<<<<<< HEAD
-impl<T: Sync + Send, C: Send, Res: Serialize + Sync> Ack<T, Res> for SqliteStorage<T, C> {
-=======
 impl<T: Sync + Send, C: Send, Res: Serialize + Sync> Ack<T, Res, C> for SqliteStorage<T, C> {
->>>>>>> bdc2bcc6
     type Context = SqlContext;
     type AckError = sqlx::Error;
     async fn ack(&mut self, ctx: &Self::Context, res: &Response<Res>) -> Result<(), sqlx::Error> {
