use crate::context::SqlContext;
use crate::Config;

use apalis_core::codec::json::JsonCodec;
use apalis_core::error::Error;
use apalis_core::layers::{Ack, AckLayer, AckResponse};
use apalis_core::poller::controller::Controller;
use apalis_core::poller::stream::BackendStream;
use apalis_core::poller::Poller;
use apalis_core::request::{Request, RequestStream};
use apalis_core::storage::Storage;
use apalis_core::task::namespace::Namespace;
use apalis_core::task::task_id::TaskId;
use apalis_core::worker::WorkerId;
use apalis_core::{Backend, Codec};
use async_stream::try_stream;
use futures::{FutureExt, Stream, StreamExt, TryFutureExt, TryStreamExt};
use serde::{de::DeserializeOwned, Serialize};
use sqlx::types::chrono::Utc;
use sqlx::{Pool, Row, Sqlite};
use std::any::type_name;
use std::convert::TryInto;
use std::sync::Arc;
use std::{fmt, io};
use std::{marker::PhantomData, time::Duration};

use crate::from_row::SqlRequest;

pub use sqlx::sqlite::SqlitePool;

/// The code used to encode Sqlite jobs.
///
/// Currently uses JSON
pub type SqliteCodec<T> = Arc<Box<dyn Codec<T, String, Error = Error> + Sync + Send + 'static>>;

/// Represents a [Storage] that persists to Sqlite
// #[derive(Debug)]
pub struct SqliteStorage<T> {
    pool: Pool<Sqlite>,
    job_type: PhantomData<T>,
    controller: Controller,
    config: Config,
    codec: SqliteCodec<T>,
}

impl<T> fmt::Debug for SqliteStorage<T> {
    fn fmt(&self, f: &mut fmt::Formatter<'_>) -> fmt::Result {
        f.debug_struct("MysqlStorage")
            .field("pool", &self.pool)
            .field("job_type", &"PhantomData<T>")
            .field("controller", &self.controller)
            .field("config", &self.config)
            .field(
                "codec",
                &"Arc<Box<dyn Codec<T, String, Error = Error> + Sync + Send + 'static>>",
            )
            .finish()
    }
}

impl<T> Clone for SqliteStorage<T> {
    fn clone(&self) -> Self {
        SqliteStorage {
            pool: self.pool.clone(),
            job_type: PhantomData,
            controller: self.controller.clone(),
            config: self.config.clone(),
            codec: self.codec.clone(),
        }
    }
}

impl SqliteStorage<()> {
    /// Perform migrations for storage
    #[cfg(feature = "migrate")]
    pub async fn setup(pool: &Pool<Sqlite>) -> Result<(), sqlx::Error> {
        sqlx::query("PRAGMA journal_mode = 'WAL';")
            .execute(pool)
            .await?;
        sqlx::query("PRAGMA temp_store = 2;").execute(pool).await?;
        sqlx::query("PRAGMA synchronous = NORMAL;")
            .execute(pool)
            .await?;
        sqlx::query("PRAGMA cache_size = 64000;")
            .execute(pool)
            .await?;
        Self::migrations().run(pool).await?;
        Ok(())
    }

    /// Get sqlite migrations without running them
    #[cfg(feature = "migrate")]
    pub fn migrations() -> sqlx::migrate::Migrator {
        sqlx::migrate!("migrations/sqlite")
    }
}

impl<T: Serialize + DeserializeOwned> SqliteStorage<T> {
    /// Create a new instance
    pub fn new(pool: SqlitePool) -> Self {
        Self {
            pool,
            job_type: PhantomData,
            controller: Controller::new(),
            config: Config::new(type_name::<T>()),
            codec: Arc::new(Box::new(JsonCodec)),
        }
    }

    /// Create a new instance with a custom config
    pub fn new_with_config(pool: SqlitePool, config: Config) -> Self {
        Self {
            pool,
            job_type: PhantomData,
            controller: Controller::new(),
            config,
            codec: Arc::new(Box::new(JsonCodec)),
        }
    }
    /// Keeps a storage notified that the worker is still alive manually
    pub async fn keep_alive_at<Service>(
        &mut self,
        worker_id: &WorkerId,
        last_seen: i64,
    ) -> Result<(), sqlx::Error> {
        let worker_type = self.config.namespace.clone();
        let storage_name = std::any::type_name::<Self>();
        let query = "INSERT INTO Workers (id, worker_type, storage_name, layers, last_seen)
                VALUES ($1, $2, $3, $4, $5)
                ON CONFLICT (id) DO
                   UPDATE SET last_seen = EXCLUDED.last_seen";
        sqlx::query(query)
            .bind(worker_id.to_string())
            .bind(worker_type)
            .bind(storage_name)
            .bind(std::any::type_name::<Service>())
            .bind(last_seen)
            .execute(&self.pool)
            .await?;
        Ok(())
    }

    /// Expose the pool for other functionality, eg custom migrations
    pub fn pool(&self) -> &Pool<Sqlite> {
        &self.pool
    }

    /// Expose the code used
    pub fn codec(&self) -> &SqliteCodec<T> {
        &self.codec
    }
}

async fn fetch_next(
    pool: &Pool<Sqlite>,
    worker_id: &WorkerId,
    id: String,
    config: &Config,
) -> Result<Option<SqlRequest<String>>, sqlx::Error> {
    let now: i64 = Utc::now().timestamp();
    let update_query = "UPDATE Jobs SET status = 'Running', lock_by = ?2, lock_at = ?3 WHERE id = ?1 AND job_type = ?4 AND status = 'Pending' AND lock_by IS NULL; Select * from Jobs where id = ?1 AND lock_by = ?2 AND job_type = ?4";
    let job: Option<SqlRequest<String>> = sqlx::query_as(update_query)
        .bind(id.to_string())
        .bind(worker_id.to_string())
        .bind(now)
        .bind(config.namespace.clone())
        .fetch_optional(pool)
        .await?;

    Ok(job)
}

impl<T: DeserializeOwned + Send + Unpin> SqliteStorage<T> {
    fn stream_jobs(
        &self,
        worker_id: &WorkerId,
        interval: Duration,
        buffer_size: usize,
    ) -> impl Stream<Item = Result<Option<Request<T>>, sqlx::Error>> {
        let pool = self.pool.clone();
        let worker_id = worker_id.clone();
        let codec = self.codec.clone();
        let config = self.config.clone();
        try_stream! {
            loop {
                apalis_core::sleep(interval).await;
                let tx = pool.clone();
                let mut tx = tx.acquire().await?;
                let job_type = &config.namespace;
                let fetch_query = "SELECT id FROM Jobs
                    WHERE (status = 'Pending' OR (status = 'Failed' AND attempts < max_attempts)) AND run_at < ?1 AND job_type = ?2 LIMIT ?3";
                let now: i64 = Utc::now().timestamp();
                let ids: Vec<(String,)> = sqlx::query_as(fetch_query)
                    .bind(now)
                    .bind(job_type)
                    .bind(i64::try_from(buffer_size).map_err(|e| sqlx::Error::Io(io::Error::new(io::ErrorKind::InvalidData, e)))?)
                    .fetch_all(&mut *tx)
                    .await?;
                for id in ids {
                    let res = fetch_next(&pool, &worker_id, id.0, &config).await?;
                    yield match res {
                        None => None::<Request<T>>,
                        Some(c) => Some(
                            SqlRequest {
                                context: c.context,
                                req: codec.decode(&c.req).map_err(|e| {
                                    sqlx::Error::Io(io::Error::new(io::ErrorKind::InvalidData, e))
                                })?,
                            }
                            .into(),
                        ).map(|mut req: Request<T>| {
                            req.insert(Namespace(config.namespace.clone()));
                            req
                        }),
                    }

                    .map(Into::into);
                }
            }
        }
    }
}

impl<T> Storage for SqliteStorage<T>
where
    T: Serialize + DeserializeOwned + Send + 'static + Unpin + Sync,
{
    type Job = T;

    type Error = sqlx::Error;

    type Identifier = TaskId;

    async fn push(&mut self, job: Self::Job) -> Result<TaskId, Self::Error> {
        let id = TaskId::new();
        let query = "INSERT INTO Jobs VALUES (?1, ?2, ?3, 'Pending', 0, 25, strftime('%s','now'), NULL, NULL, NULL, NULL)";

        let job = self
            .codec
            .encode(&job)
            .map_err(|e| sqlx::Error::Io(io::Error::new(io::ErrorKind::InvalidData, e)))?;
        let job_type = self.config.namespace.clone();
        sqlx::query(query)
            .bind(job)
            .bind(id.to_string())
            .bind(job_type.to_string())
            .execute(&self.pool)
            .await?;
        Ok(id)
    }

    async fn schedule(&mut self, job: Self::Job, on: i64) -> Result<TaskId, Self::Error> {
        let query =
            "INSERT INTO Jobs VALUES (?1, ?2, ?3, 'Pending', 0, 25, ?4, NULL, NULL, NULL, NULL)";

        let id = TaskId::new();
        let job = self
            .codec
            .encode(&job)
            .map_err(|e| sqlx::Error::Io(io::Error::new(io::ErrorKind::InvalidData, e)))?;
        let job_type = self.config.namespace.clone();
        sqlx::query(query)
            .bind(job)
            .bind(id.to_string())
            .bind(job_type)
            .bind(on)
            .execute(&self.pool)
            .await?;
        Ok(id)
    }

    async fn fetch_by_id(
        &mut self,
        job_id: &TaskId,
    ) -> Result<Option<Request<Self::Job>>, Self::Error> {
        let fetch_query = "SELECT * FROM Jobs WHERE id = ?1";
        let res: Option<SqlRequest<String>> = sqlx::query_as(fetch_query)
            .bind(job_id.to_string())
            .fetch_optional(&self.pool)
            .await?;
        match res {
            None => Ok(None),
            Some(c) => Ok(Some(
                SqlRequest {
                    context: c.context,
                    req: self.codec.decode(&c.req).map_err(|e| {
                        sqlx::Error::Io(io::Error::new(io::ErrorKind::InvalidData, e))
                    })?,
                }
                .into(),
            )),
        }
    }

    async fn len(&mut self) -> Result<i64, Self::Error> {
        let query = "Select Count(*) as count from Jobs where status='Pending'";
        let record = sqlx::query(query).fetch_one(&self.pool).await?;
        record.try_get("count")
    }

    async fn reschedule(&mut self, job: Request<T>, wait: Duration) -> Result<(), Self::Error> {
        let task_id = job.get::<TaskId>().ok_or(sqlx::Error::Io(io::Error::new(
            io::ErrorKind::InvalidData,
            "Missing TaskId",
        )))?;

        let wait: i64 = wait
            .as_secs()
            .try_into()
            .map_err(|e| sqlx::Error::Io(io::Error::new(io::ErrorKind::InvalidData, e)))?;

        let mut tx = self.pool.acquire().await?;
        let query =
                "UPDATE Jobs SET status = 'Failed', done_at = NULL, lock_by = NULL, lock_at = NULL, run_at = ?2 WHERE id = ?1";
        let now: i64 = Utc::now().timestamp();
        let wait_until = now + wait;

        sqlx::query(query)
            .bind(task_id.to_string())
            .bind(wait_until)
            .execute(&mut *tx)
            .await?;
        Ok(())
    }

    async fn update(&mut self, job: Request<Self::Job>) -> Result<(), Self::Error> {
        let ctx = job
            .get::<SqlContext>()
            .ok_or(sqlx::Error::Io(io::Error::new(
                io::ErrorKind::InvalidData,
                "Missing SqlContext",
            )))?;
        let status = ctx.status().to_string();
        let attempts = ctx.attempts();
        let done_at = *ctx.done_at();
        let lock_by = ctx.lock_by().clone();
        let lock_at = *ctx.lock_at();
        let last_error = ctx.last_error().clone();
        let job_id = ctx.id();
        let mut tx = self.pool.acquire().await?;
        let query =
                "UPDATE Jobs SET status = ?1, attempts = ?2, done_at = ?3, lock_by = ?4, lock_at = ?5, last_error = ?6 WHERE id = ?7";
        sqlx::query(query)
            .bind(status.to_owned())
            .bind::<i64>(
                attempts
                    .current()
                    .try_into()
                    .map_err(|e| sqlx::Error::Io(io::Error::new(io::ErrorKind::InvalidData, e)))?,
            )
            .bind(done_at)
            .bind(lock_by.map(|w| w.name().to_string()))
            .bind(lock_at)
            .bind(last_error)
            .bind(job_id.to_string())
            .execute(&mut *tx)
            .await?;
        Ok(())
    }

    async fn is_empty(&mut self) -> Result<bool, Self::Error> {
        self.len().map_ok(|c| c == 0).await
    }

    async fn vacuum(&mut self) -> Result<usize, sqlx::Error> {
        let query = "Delete from Jobs where status='Done'";
        let record = sqlx::query(query).execute(&self.pool).await?;
        Ok(record.rows_affected().try_into().unwrap_or_default())
    }
}

impl<T> SqliteStorage<T> {
    /// Puts the job instantly back into the queue
    /// Another Worker may consume
    pub async fn retry(
        &mut self,
        worker_id: &WorkerId,
        job_id: &TaskId,
    ) -> Result<(), sqlx::Error> {
        let mut tx = self.pool.acquire().await?;
        let query =
                "UPDATE Jobs SET status = 'Pending', done_at = NULL, lock_by = NULL WHERE id = ?1 AND lock_by = ?2";
        sqlx::query(query)
            .bind(job_id.to_string())
            .bind(worker_id.to_string())
            .execute(&mut *tx)
            .await?;
        Ok(())
    }

    /// Kill a job
    pub async fn kill(&mut self, worker_id: &WorkerId, job_id: &TaskId) -> Result<(), sqlx::Error> {
        let mut tx = self.pool.begin().await?;
        let query =
                "UPDATE Jobs SET status = 'Killed', done_at = strftime('%s','now') WHERE id = ?1 AND lock_by = ?2";
        sqlx::query(query)
            .bind(job_id.to_string())
            .bind(worker_id.to_string())
            .execute(&mut *tx)
            .await?;
        tx.commit().await?;
        Ok(())
    }

    /// Add jobs that failed back to the queue if there are still remaining attemps
    pub async fn reenqueue_failed(&mut self) -> Result<(), sqlx::Error> {
        let job_type = self.config.namespace.clone();
        let mut tx = self.pool.acquire().await?;
        let query = r#"Update Jobs
                            SET status = "Pending", done_at = NULL, lock_by = NULL, lock_at = NULL
                            WHERE id in
                                (SELECT Jobs.id from Jobs
                                    WHERE status= "Failed" AND Jobs.attempts < Jobs.max_attempts
                                     ORDER BY lock_at ASC LIMIT ?2);"#;
        sqlx::query(query)
            .bind(job_type)
            .bind::<u32>(
                self.config
                    .buffer_size
                    .try_into()
                    .map_err(|e| sqlx::Error::Io(io::Error::new(io::ErrorKind::InvalidData, e)))?,
            )
            .execute(&mut *tx)
            .await?;
        Ok(())
    }

    /// Add jobs that workers have disappeared to the queue
    pub async fn reenqueue_orphaned(&self, timeout: i64) -> Result<(), sqlx::Error> {
        let job_type = self.config.namespace.clone();
        let mut tx = self.pool.acquire().await?;
        let query = r#"Update Jobs
                            SET status = "Pending", done_at = NULL, lock_by = NULL, lock_at = NULL, last_error ="Job was abandoned"
                            WHERE id in
                                (SELECT Jobs.id from Jobs INNER join Workers ON lock_by = Workers.id
                                    WHERE status= "Running" AND workers.last_seen < ?1
                                    AND Workers.worker_type = ?2 ORDER BY lock_at ASC LIMIT ?3);"#;

        sqlx::query(query)
            .bind(timeout)
            .bind(job_type)
            .bind::<u32>(self.config.buffer_size.try_into().unwrap())
            .execute(&mut *tx)
            .await?;
        Ok(())
    }
}

impl<T: Serialize + DeserializeOwned + Sync + Send + Unpin + 'static> Backend<Request<T>>
    for SqliteStorage<T>
{
    type Stream = BackendStream<RequestStream<Request<T>>>;
    type Layer = AckLayer<SqliteStorage<T>, T>;

    fn poll(mut self, worker: WorkerId) -> Poller<Self::Stream, Self::Layer> {
        let layer = AckLayer::new(self.clone(), worker.clone());
        let config = self.config.clone();
        let controller = self.controller.clone();
        let stream = self
            .stream_jobs(&worker, config.poll_interval, config.buffer_size)
            .map_err(|e| Error::SourceError(Box::new(e)));
        let stream = BackendStream::new(stream.boxed(), controller);
        let heartbeat = async move {
            loop {
                let now: i64 = Utc::now().timestamp();
                self.keep_alive_at::<Self::Layer>(&worker, now)
                    .await
                    .unwrap();
                apalis_core::sleep(Duration::from_secs(30)).await;
            }
        }
        .boxed();
        Poller::new_with_layer(stream, heartbeat, layer)
    }
}

impl<T: Sync + Send> Ack<T> for SqliteStorage<T> {
    type Acknowledger = TaskId;
    type Error = sqlx::Error;
<<<<<<< HEAD
    async fn ack(&self, res: AckResponse<Self::Acknowledger>) -> Result<(), sqlx::Error> {
        let pool = self.pool.clone();
=======
    async fn ack(
        &mut self,
        worker_id: &WorkerId,
        task_id: &Self::Acknowledger,
    ) -> Result<(), sqlx::Error> {
>>>>>>> 732553ab
        let query =
                "UPDATE Jobs SET status = 'Done', done_at = strftime('%s','now'), last_error = ?3 WHERE id = ?1 AND lock_by = ?2";
        sqlx::query(query)
<<<<<<< HEAD
            .bind(res.acknowledger.to_string())
            .bind(res.worker.to_string())
            .bind(res.result)
            .execute(&pool)
=======
            .bind(task_id.to_string())
            .bind(worker_id.to_string())
            .execute(&self.pool)
>>>>>>> 732553ab
            .await?;
        Ok(())
    }
}

#[cfg(test)]
mod tests {

    use crate::context::State;

    use super::*;
    use email_service::Email;
    use futures::StreamExt;
    use sqlx::types::chrono::Utc;

    /// migrate DB and return a storage instance.
    async fn setup() -> SqliteStorage<Email> {
        // Because connections cannot be shared across async runtime
        // (different runtimes are created for each test),
        // we don't share the storage and tests must be run sequentially.
        let pool = SqlitePool::connect("sqlite::memory:").await.unwrap();
        SqliteStorage::setup(&pool)
            .await
            .expect("failed to migrate DB");
        let storage = SqliteStorage::<Email>::new(pool);

        storage
    }

    #[tokio::test]
    async fn test_inmemory_sqlite_worker() {
        let mut sqlite = setup().await;
        sqlite
            .push(Email {
                subject: "Test Subject".to_string(),
                to: "example@sqlite".to_string(),
                text: "Some Text".to_string(),
            })
            .await
            .expect("Unable to push job");
        let len = sqlite.len().await.expect("Could not fetch the jobs count");
        assert_eq!(len, 1);
    }

    struct DummyService {}

    fn example_email() -> Email {
        Email {
            subject: "Test Subject".to_string(),
            to: "example@postgres".to_string(),
            text: "Some Text".to_string(),
        }
    }

    async fn consume_one(
        storage: &mut SqliteStorage<Email>,
        worker_id: &WorkerId,
    ) -> Request<Email> {
        let mut stream = storage
            .stream_jobs(worker_id, std::time::Duration::from_secs(10), 1)
            .boxed();
        stream
            .next()
            .await
            .expect("stream is empty")
            .expect("failed to poll job")
            .expect("no job is pending")
    }

    async fn register_worker_at(storage: &mut SqliteStorage<Email>, last_seen: i64) -> WorkerId {
        let worker_id = WorkerId::new("test-worker");

        storage
            .keep_alive_at::<DummyService>(&worker_id, last_seen)
            .await
            .expect("failed to register worker");
        worker_id
    }

    async fn register_worker(storage: &mut SqliteStorage<Email>) -> WorkerId {
        register_worker_at(storage, Utc::now().timestamp()).await
    }

    async fn push_email(storage: &mut SqliteStorage<Email>, email: Email) {
        storage.push(email).await.expect("failed to push a job");
    }

    async fn get_job(storage: &mut SqliteStorage<Email>, job_id: &TaskId) -> Request<Email> {
        storage
            .fetch_by_id(job_id)
            .await
            .expect("failed to fetch job by id")
            .expect("no job found by id")
    }

    #[tokio::test]
    async fn test_consume_last_pushed_job() {
        let mut storage = setup().await;
        push_email(&mut storage, example_email()).await;

        let worker_id = register_worker(&mut storage).await;

        let job = consume_one(&mut storage, &worker_id).await;
        let ctx = job.get::<SqlContext>().unwrap();
        assert_eq!(*ctx.status(), State::Running);
        assert_eq!(*ctx.lock_by(), Some(worker_id.clone()));
        assert!(ctx.lock_at().is_some());
    }

    #[tokio::test]
    async fn test_acknowledge_job() {
        let mut storage = setup().await;
        push_email(&mut storage, example_email()).await;

        let worker_id = register_worker(&mut storage).await;

        let job = consume_one(&mut storage, &worker_id).await;
        let ctx = job.get::<SqlContext>().unwrap();
        let job_id = ctx.id();

        storage
            .ack(&worker_id, job_id)
            .await
            .expect("failed to acknowledge the job");

        let job = get_job(&mut storage, job_id).await;
        let ctx = job.get::<SqlContext>().unwrap();
        assert_eq!(*ctx.status(), State::Done);
        assert!(ctx.done_at().is_some());
    }

    #[tokio::test]
    async fn test_kill_job() {
        let mut storage = setup().await;

        push_email(&mut storage, example_email()).await;

        let worker_id = register_worker(&mut storage).await;

        let job = consume_one(&mut storage, &worker_id).await;
        let ctx = job.get::<SqlContext>().unwrap();
        let job_id = ctx.id();

        storage
            .kill(&worker_id, job_id)
            .await
            .expect("failed to kill job");

        let job = get_job(&mut storage, job_id).await;
        let ctx = job.get::<SqlContext>().unwrap();
        assert_eq!(*ctx.status(), State::Killed);
        assert!(ctx.done_at().is_some());
    }

    #[tokio::test]
    async fn test_heartbeat_renqueueorphaned_pulse_last_seen_6min() {
        let mut storage = setup().await;

        push_email(&mut storage, example_email()).await;

        let six_minutes_ago = Utc::now() - Duration::from_secs(6 * 60);

        let worker_id = register_worker_at(&mut storage, six_minutes_ago.timestamp()).await;

        let job = consume_one(&mut storage, &worker_id).await;
        let ctx = job.get::<SqlContext>().unwrap();
        storage
            .reenqueue_orphaned(six_minutes_ago.timestamp())
            .await
            .expect("failed to heartbeat");

        let job_id = ctx.id();
        let job = get_job(&mut storage, job_id).await;
        let ctx = job.get::<SqlContext>().unwrap();
        // TODO: rework these assertions
        // assert_eq!(*ctx.status(), State::Pending);
        // assert!(ctx.done_at().is_none());
        // assert!(ctx.lock_by().is_none());
        // assert!(ctx.lock_at().is_none());
        // assert_eq!(*ctx.last_error(), Some("Job was abandoned".to_string()));
    }

    #[tokio::test]
    async fn test_heartbeat_renqueueorphaned_pulse_last_seen_4min() {
        let mut storage = setup().await;

        push_email(&mut storage, example_email()).await;

        let four_minutes_ago = Utc::now() - Duration::from_secs(4 * 60);
        let worker_id = register_worker_at(&mut storage, four_minutes_ago.timestamp()).await;

        let job = consume_one(&mut storage, &worker_id).await;
        let ctx = job.get::<SqlContext>().unwrap();
        storage
            .reenqueue_orphaned(four_minutes_ago.timestamp())
            .await
            .expect("failed to heartbeat");

        let job_id = ctx.id();
        let job = get_job(&mut storage, job_id).await;
        let ctx = job.get::<SqlContext>().unwrap();
        assert_eq!(*ctx.status(), State::Running);
        assert_eq!(*ctx.lock_by(), Some(worker_id));
    }
}<|MERGE_RESOLUTION|>--- conflicted
+++ resolved
@@ -477,29 +477,15 @@
 impl<T: Sync + Send> Ack<T> for SqliteStorage<T> {
     type Acknowledger = TaskId;
     type Error = sqlx::Error;
-<<<<<<< HEAD
-    async fn ack(&self, res: AckResponse<Self::Acknowledger>) -> Result<(), sqlx::Error> {
+    async fn ack(&mut self, res: AckResponse<Self::Acknowledger>) -> Result<(), sqlx::Error> {
         let pool = self.pool.clone();
-=======
-    async fn ack(
-        &mut self,
-        worker_id: &WorkerId,
-        task_id: &Self::Acknowledger,
-    ) -> Result<(), sqlx::Error> {
->>>>>>> 732553ab
         let query =
                 "UPDATE Jobs SET status = 'Done', done_at = strftime('%s','now'), last_error = ?3 WHERE id = ?1 AND lock_by = ?2";
         sqlx::query(query)
-<<<<<<< HEAD
             .bind(res.acknowledger.to_string())
             .bind(res.worker.to_string())
             .bind(res.result)
             .execute(&pool)
-=======
-            .bind(task_id.to_string())
-            .bind(worker_id.to_string())
-            .execute(&self.pool)
->>>>>>> 732553ab
             .await?;
         Ok(())
     }
